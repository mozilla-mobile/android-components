--- conflicted
+++ resolved
@@ -9,11 +9,8 @@
     /**
      * GeckoView Version.
      */
-<<<<<<< HEAD
     const val version = "103.0.20220627170120"
-=======
-    const val version = "103.0.20220627075547"
->>>>>>> 9f2752a3
+
 
     /**
      * GeckoView channel
