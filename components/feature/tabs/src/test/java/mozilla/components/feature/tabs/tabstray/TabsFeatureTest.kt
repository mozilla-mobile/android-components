/* This Source Code Form is subject to the terms of the Mozilla Public
 * License, v. 2.0. If a copy of the MPL was not distributed with this
 * file, You can obtain one at http://mozilla.org/MPL/2.0/. */

package mozilla.components.feature.tabs.tabstray

import mozilla.components.browser.session.SessionManager
import mozilla.components.browser.state.state.TabSessionState
import mozilla.components.browser.state.store.BrowserStore
import mozilla.components.concept.tabstray.Tabs
import mozilla.components.feature.tabs.TabsUseCases
import mozilla.components.support.test.mock
import org.junit.Assert.assertEquals
import org.junit.Assert.assertNotEquals
import org.junit.Test
import org.mockito.Mockito.spy
import org.mockito.Mockito.verify

class TabsFeatureTest {

    @Test
    fun `asserting getters`() {
        val sessionManager = SessionManager(engine = mock())
        val store = BrowserStore()
        val presenter: TabsTrayPresenter = mock()
        val interactor: TabsTrayInteractor = mock()
        val useCases = TabsUseCases(sessionManager)
        val tabsFeature = spy(TabsFeature(mock(), store, useCases, mock(), mock(), mock()))

        assertNotEquals(tabsFeature.interactor, interactor)
        assertNotEquals(tabsFeature.presenter, presenter)

        tabsFeature.interactor = interactor
        tabsFeature.presenter = presenter

        assertEquals(tabsFeature.interactor, interactor)
        assertEquals(tabsFeature.presenter, presenter)
    }

    @Test
    fun start() {
        val sessionManager = SessionManager(engine = mock())
        val store = BrowserStore()
        val presenter: TabsTrayPresenter = mock()
        val interactor: TabsTrayInteractor = mock()
        val useCases = TabsUseCases(sessionManager)
        val tabsFeature = spy(TabsFeature(mock(), store, useCases, mock(), mock(), mock()))

        tabsFeature.presenter = presenter
        tabsFeature.interactor = interactor

        tabsFeature.start()

        verify(presenter).start()
        verify(interactor).start()
    }

    @Test
    fun stop() {
        val sessionManager = SessionManager(engine = mock())
        val store = BrowserStore()
        val presenter: TabsTrayPresenter = mock()
        val interactor: TabsTrayInteractor = mock()
        val useCases = TabsUseCases(sessionManager)
        val tabsFeature = spy(TabsFeature(mock(), store, useCases, mock(), mock(), mock()))

        tabsFeature.presenter = presenter
        tabsFeature.interactor = interactor

        tabsFeature.stop()

        verify(presenter).stop()
        verify(interactor).stop()
    }

    @Test
    fun filterTabs() {
        val sessionManager = SessionManager(engine = mock())
        val store = BrowserStore()
        val presenter: TabsTrayPresenter = mock()
        val interactor: TabsTrayInteractor = mock()
        val useCases = TabsUseCases(sessionManager)
        val tabsFeature = spy(TabsFeature(mock(), store, useCases, mock(), mock(), mock()))

        tabsFeature.presenter = presenter
        tabsFeature.interactor = interactor

        val filter: (TabSessionState) -> Boolean = { true }

        tabsFeature.filterTabs(filter)

        verify(presenter).tabsFilter = filter
        verify(presenter).updateTabs(Tabs(emptyList(), -1))
    }

    @Test
    fun `filterTabs uses default filter if a new one is not provided`() {
        val store = BrowserStore()
        val filter: (TabSessionState) -> Boolean = { false }
        val sessionManager = SessionManager(engine = mock())
        val useCases = TabsUseCases(sessionManager)
<<<<<<< HEAD
        val tabsFeature = spy(TabsFeature(mock(), store, useCases, mock(), filter, mock()))
=======
        val tabsFeature = spy(TabsFeature(
            mock(),
            store,
            useCases,
            mock(),
            defaultTabsFilter = filter,
            closeTabsTray = mock()
        ))
>>>>>>> 5fb35c2a
        val presenter: TabsTrayPresenter = mock()
        val interactor: TabsTrayInteractor = mock()

        tabsFeature.presenter = presenter
        tabsFeature.interactor = interactor

        tabsFeature.filterTabs()

        verify(presenter).tabsFilter = filter
    }
}<|MERGE_RESOLUTION|>--- conflicted
+++ resolved
@@ -99,9 +99,6 @@
         val filter: (TabSessionState) -> Boolean = { false }
         val sessionManager = SessionManager(engine = mock())
         val useCases = TabsUseCases(sessionManager)
-<<<<<<< HEAD
-        val tabsFeature = spy(TabsFeature(mock(), store, useCases, mock(), filter, mock()))
-=======
         val tabsFeature = spy(TabsFeature(
             mock(),
             store,
@@ -110,7 +107,6 @@
             defaultTabsFilter = filter,
             closeTabsTray = mock()
         ))
->>>>>>> 5fb35c2a
         val presenter: TabsTrayPresenter = mock()
         val interactor: TabsTrayInteractor = mock()
 
