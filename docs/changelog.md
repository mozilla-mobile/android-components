--- conflicted
+++ resolved
@@ -30,16 +30,13 @@
   * Added `CreditCardValidationDelegate` which is a delegate that will check against the `CreditCardsAddressesStorage` to determine if a `CreditCard` can be persisted in storage. [#9838](https://github.com/mozilla-mobile/android-components/issues/9838)
   * Refactors `CreditCard` from `concept-engine` to `CreditCardEntry` in `concept-storage` so that it can validated with the `CreditCardValidationDelegate`. [#9838](https://github.com/mozilla-mobile/android-components/issues/9838)
 
-<<<<<<< HEAD
 * **browser-storage-sync**
   * ⚠️ **This is a breaking change**: When constructing a `RemoteTabsStorage` object you must now a `Context` which is used to determine the location of the sqlite database which is used to persist the remote tabs [#11799](https://github.com/mozilla-mobile/android-components/pull/11799).
+  * Fixed a low frequency crasher that might occur when the app attempts to delete all history. [#12112](https://github.com/mozilla-mobile/android-components/pull/12112)
+
 
 * **feature-syncedtabs**
   * ⚠️ **This is a breaking change**: When constructing a `SyncedTabsStorage`, the `tabsStorage: RemoteTabsStorage` parameter is no longer optional so must be supplied [#11799](https://github.com/mozilla-mobile/android-components/pull/11799).
-=======
-* **storage-sync**:
-  * Fixed a low frequency crasher that might occur when the app attempts to delete all history. [#12112](https://github.com/mozilla-mobile/android-components/pull/12112)
->>>>>>> 9667ab66
 
 # 101.0.0
 * [Commits](https://github.com/mozilla-mobile/android-components/compare/v100.0.0...v101.0.0)
