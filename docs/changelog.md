---
layout: page
title: Changelog
permalink: /changelog/
---

# 103.0.0 (In Development)
* [Commits](https://github.com/mozilla-mobile/android-components/compare/v102.0.0...main)
* [Milestone](https://github.com/mozilla-mobile/android-components/milestone/150?closed=1)
* [Dependencies](https://github.com/mozilla-mobile/android-components/blob/main/buildSrc/src/main/java/Dependencies.kt)
* [Gecko](https://github.com/mozilla-mobile/android-components/blob/main/buildSrc/src/main/java/Gecko.kt)
* [Configuration](https://github.com/mozilla-mobile/android-components/blob/main/.config.yml)

* **feature-recentlyclosed**
  * 🚒 Bug fixed [issue #12310](https://github.com/mozilla-mobile/android-components/issues/12310) - Catch all database exceptions thrown when querying recently closed tabs and clean the storage for corrupted data.

* **feature-media**
  *  App should not be locked in landscape when a tab or custom tab loads while in pip mode. [#12298] (https://github.com/mozilla-mobile/android-components/issues/12298)

* **browser-toolbar**
  * Expand toolbar when url changes. [#12215](https://github.com/mozilla-mobile/android-components/issues/12215)

* **service-pocket**
  * Ensure sponsored stories profile deletion is retried in background until successful or the feature is re-enabled. [#12258](https://github.com/mozilla-mobile/android-components/issues/12258)

* **feature-prompts**:
  * Added optional `addressPickerView` and `onManageAddresses` parameters through `AddressDelegate` to `PromptFeature` for a new `AddressPicker` to display a view for selecting addresses to autofill into a site. [#12061](https://github.com/mozilla-mobile/android-components/issues/12061)

* **service-glean**
  * 🆙 Updated Glean to version 50.0.1 ([changelog](https://github.com/mozilla/glean/releases/tag/v50.0.1))
    * **This is a breaking change**. See <https://github.com/mozilla/glean/releases/tag/v50.0.0>) for full details.
      Notable breakage:
      * `testGetValue` on all metric types now returns `null` when no data is recorded instead of throwing an exception.
      * `testGetValue` on metrics with more complex data now return new objects for inspection.
      * `testHasValue` on all metric types is deprecated.
      * On `TimingDistributionMetric`, `CustomDistributionMetric`, `MemoryDistributionMetric` the `accumulateSamples` method now takes a `List<Long>` instead of `LongArray`.
        Use `listOf` instead of `longArrayOf` or call `.toList`
      * `TimingDistributionMetricType.start` now always returns a valid `TimerId`, `TimingDistributionMetricType.stopAndAccumulate` always requires a `TimerId`.

<<<<<<< HEAD
* **lib-auth**
  *  Added new `lib-auth` component for various forms of authentication.
  *  Adds a new `BiometricPromptAuth` for authenticating with biometrics or PIN.
    [issue # 12289](https://github.com/mozilla-mobile/android-components/issues/12289)
=======
* **support-rusterrors**
  * 🆕 New component to report Rust errors
>>>>>>> a4e9c35b

# 102.0.0
* [Commits](https://github.com/mozilla-mobile/android-components/compare/v101.0.0...v102.0.1)
* [Milestone](https://github.com/mozilla-mobile/android-components/milestone/149?closed=1)
* [Dependencies](https://github.com/mozilla-mobile/android-components/blob/v102.0.1/buildSrc/src/main/java/Dependencies.kt)
* [Gecko](https://github.com/mozilla-mobile/android-components/blob/v102.0.1/buildSrc/src/main/java/Gecko.kt)
* [Configuration](https://github.com/mozilla-mobile/android-components/blob/v102.0.1/.config.yml)

* **service-firefox-accounts**
  * 🆕 SyncStore to abstract account and Sync details.

* **browser-state**:
  * 🌟️ Add support for tab prioritization via `SessionPrioritizationMiddleware` for more information see [#12190](https://github.com/mozilla-mobile/android-components/issues/12190).

* **service-pocket**
  * 🌟️ Add support for rotating and pacing Pocket sponsored stories. [#12184](https://github.com/mozilla-mobile/android-components/issues/12184)
  * See component's [README](https://github.com/mozilla-mobile/android-components/blob/main/components/service/pocket/README.md) to get more info.

* **support-ktx**
  * 🌟️ Add support for optionally persisting the default value when `stringPreference` is used to read a string from SharedPreferences. [issue #12207](https://github.com/mozilla-mobile/android-components/issues/12207).

* **service-pocket**
  * ⚠️ **This is a breaking change**: Add a new `PocketStory` supertype for all Pocket stories. [#12171](https://github.com/mozilla-mobile/android-components/issues/12171)

* **service-pocket**
  * 🌟️ Add support for Pocket sponsored stories.
  * See component's [README](https://github.com/mozilla-mobile/android-components/blob/main/components/service/pocket/README.md) to get more info.

* **support-test**
  * ⚠️ **This is a breaking change**: `MainCoroutineRule` constructor now takes a `TestDispatcher` instead of deprecated `TestCoroutineDispatcher`. Default is `UnconfinedTestDispatcher`.
  * ⚠️ **This is a breaking change**: `MainCoroutineRule.runBlockingTest` is replaced with a `runTestOnMain` top level function. . This method is preferred over the global `runTest` because it reparents new child coroutines to the test coroutine context.

* **concept-engine**:
  * Adds a new `SelectAddress` in `PromptRequest` to display a prompt for selecting an address to autofill. [#12060](https://github.com/mozilla-mobile/android-components/issues/12060)
  * Adds a new `SaveCreditCard` in `PromptRequest` to display a prompt for saving a credit card on autofill. [#11249](https://github.com/mozilla-mobile/android-components/issues/11249)

* **feature-autofill**
  * 🚒 Bug fixed [issue #11893](https://github.com/mozilla-mobile/android-components/issues/11893) - Fix issue with autofilling in 3rd party applications not being immediately available after unlocking the autofill service.

* **feature-contextmenu**
  * 🌟 Add new `additionalValidation` parameter to context menu options builders allowing clients to know when these options to be shown and potentially block showing them.

* **feature-pwa**
  * [TrustedWebActivityIntentProcessor] is now deprecated. See [issue #12024](https://github.com/mozilla-mobile/android-components/issues/12024).

* **feature-top-sites**
  * Added `providerFilter` to `TopSitesProviderConfig`, allowing the client to filter the provided top sites.

* **feature-prompts**:
  * Add a `CreditCardSaveDialogFragment` that is displayed for a `SaveCreditCard` prompt request to handle saving and updating a credit card. [#11338](https://github.com/mozilla-mobile/android-components/issues/11338)

* **feature-media**
  * Set default screen orientation if playing media in pip
    [issue # 12118](https://github.com/mozilla-mobile/android-components/issues/12118)

* **concept-storage**:
  * Added `CreditCardValidationDelegate` which is a delegate that will check against the `CreditCardsAddressesStorage` to determine if a `CreditCard` can be persisted in storage. [#9838](https://github.com/mozilla-mobile/android-components/issues/9838)
  * Refactors `CreditCard` from `concept-engine` to `CreditCardEntry` in `concept-storage` so that it can validated with the `CreditCardValidationDelegate`. [#9838](https://github.com/mozilla-mobile/android-components/issues/9838)

* **browser-storage-sync**
  * ⚠️ **This is a breaking change**: When constructing a `RemoteTabsStorage` object you must now a `Context` which is used to determine the location of the sqlite database which is used to persist the remote tabs [#11799](https://github.com/mozilla-mobile/android-components/pull/11799).
  * Fixed a low frequency crasher that might occur when the app attempts to delete all history. [#12112](https://github.com/mozilla-mobile/android-components/pull/12112)

* **feature-syncedtabs**
  * ⚠️ **This is a breaking change**: When constructing a `SyncedTabsStorage`, the `tabsStorage: RemoteTabsStorage` parameter is no longer optional so must be supplied [#11799](https://github.com/mozilla-mobile/android-components/pull/11799).
# 101.0.0
* [Commits](https://github.com/mozilla-mobile/android-components/compare/v100.0.0...v101.0.0)
* [Milestone](https://github.com/mozilla-mobile/android-components/milestone/148?closed=1)
* [Dependencies](https://github.com/mozilla-mobile/android-components/blob/v101.0.0/buildSrc/src/main/java/Dependencies.kt)
* [Gecko](https://github.com/mozilla-mobile/android-components/blob/v101.0.0/buildSrc/src/main/java/Gecko.kt)
* [Configuration](https://github.com/mozilla-mobile/android-components/blob/v101.0.0/.config.yml)

* **feature-media**
  * Support reverse landscape orientation for fullscreen videos
    [issue # 12034](https://github.com/mozilla-mobile/android-components/issues/12034)
* **feature-downloads**:
  * 🚒 Bug fixed [issue #11259](https://github.com/mozilla-mobile/android-components/issues/11259) - Improved mime type inference for when sharing images from the contextual menu.

* **feature-webnotifications**
  * 🌟 The Engine notification (WebNotification) is now persisted in the native notification, transparent to the consuming app which can delegate the native notification click to a new `WebNotificationIntentProcessor` to actually check and trigger a WebNotification click when appropriate.

* **feature-media**
  * Media playback is now paused when AudioManager.ACTION_AUDIO_BECOMING_NOISY is broadcast by the system.

# 100.0.0
* [Commits](https://github.com/mozilla-mobile/android-components/compare/v99.0.0...v100.0.0)
* [Milestone](https://github.com/mozilla-mobile/android-components/milestone/147?closed=1)
* [Dependencies](https://github.com/mozilla-mobile/android-components/blob/v100.0.0/buildSrc/src/main/java/Dependencies.kt)
* [Gecko](https://github.com/mozilla-mobile/android-components/blob/v100.0.0/buildSrc/src/main/java/Gecko.kt)
* [Configuration](https://github.com/mozilla-mobile/android-components/blob/v100.0.0/.config.yml)

* **browser-errorpages**
  * 🌟 The https-only error page will now show also an image.

* **service-pocket**
  * 🚒 Bug fixed [issue #11905](https://github.com/mozilla-mobile/android-components/issues/11905) - Delete existing stories when their `imageUrl` is updated allowing those stories to be replaced.

* **feature-serviceworker**
  * 🆕 New `ServiceWorkerSupport` component for handling all service workers' events and callbacks. Currently this is supported only for using `GeckoEngine`.

* **feature-autofill**
  * ⚠️ **This is a breaking change**: Removed unused `context` parameter in `FxaWebChannelFeature`. [#11864](https://github.com/mozilla-mobile/android-components/pull/11864).

* **feature-autofill**
  * 🚒 Bug fixed [issue #11869](https://github.com/mozilla-mobile/android-components/issues/11869) - Fix regression causing autofill to not work after unlocking the app doing the autofill or after accepting that the authenticity of the autofill target could not be verified.

* **feature-tab-collections**
  * ⚠️ **This is a breaking change**: Removed unused `reader` parameter in `TabCollectionStorage`. [#11864](https://github.com/mozilla-mobile/android-components/pull/11864).

* **feature-contextmenu**
  * 🚒 Bug fixed [issue #11829](https://github.com/mozilla-mobile/android-components/pull/11830) - To make the additional note visible in landscape mode.

* **feature-intent**
  * ⚠️ **This is a breaking change**: Removed unused `loadUrlUseCase` parameter in `TabIntentProcessor`. [#11864](https://github.com/mozilla-mobile/android-components/pull/11864).

* **browser-toolbar**
  * Removed reflective access to non-public SDK APIs controlling the sensitivity of the gesture detector following which sparingly and for very short time a pinch/spread to zoom gesture might be identified first as a scroll gesture and move the toolbar a little before snapping to it's original position.
  * ⚠️ **This is a breaking change**: Replaced `addEditAction` in `BrowserToolbar` with `addEditActionStart` and `addEditActionEnd` to add actions to the left and right of the URL in edit mode. [#11890](https://github.com/mozilla-mobile/android-components/issues/11890)

* **feature-session**
   * 🆕 New `ScreenOrientationFeature` to enable support for setting a requested screen orientation as part of supporting the ScreenOrientation web APIs.

* **concept-sync**
  * 🌟️️ Add `onReady` method to `AccountObserver`, allowing consumers to know when they can start querying account state.

* **service-firefox-accounts**
  * ⚠️ **This is a breaking change**: `fetchProfile` was removed from `FxaAccountManager`.

* **lib-crash-sentry**
  * 🌟️️ Add `sendCaughtExceptions` config flag to `SentryService`, allowing consumers to disable submitting caught exceptions. By default it's enabled, maintaining prior behaviour. Useful in projects with high volumes of caught exceptions and multiple release channels.

* **site-permission-feature**
  * 🆕 New Add to SitePermissionsFeature a property to set visibility for NotAskAgainCheckBox

* **feature-search**
  * 🆕 Update search Engines and Search Engine Icons

# 99.0.0
* [Commits](https://github.com/mozilla-mobile/android-components/compare/v98.0.0...v99.0.0)
* [Milestone](https://github.com/mozilla-mobile/android-components/milestone/146?closed=1)
* [Dependencies](https://github.com/mozilla-mobile/android-components/blob/v99.0.0/buildSrc/src/main/java/Dependencies.kt)
* [Gecko](https://github.com/mozilla-mobile/android-components/blob/v99.0.0/buildSrc/src/main/java/Gecko.kt)
* [Configuration](https://github.com/mozilla-mobile/android-components/blob/v99.0.0/.config.yml)

* **feature-top-sites**
  * ⚠️ **This is a breaking change**: This changes `fetchProvidedTopSites` in `TopSitesConfig` into a data class `TopSitesProviderConfig` that specifies whether or not to display the top sites from the provider. [#11654](https://github.com/mozilla-mobile/android-components/issues/11654)

* **support-base**
  * ⚠️ **This is a breaking change**: Refactor `Frequency` out of **feature-addons** and **service-pocket** [#11732](https://github.com/mozilla-mobile/android-components/pull/11732).

* **support-utils**
  * 🌟️️ **Added new Browsers constant for Fennec `Browsers.FIREFOX_FENNEC_NIGHTLY`.
  * ⚠️ **This is a breaking change**: `Browsers.FIREFOX_NIGHTLY` now points to `org.mozilla.fenix`, for fennec nightly use `Browsers.FIREFOX_FENNEC_NIGHTLY` [#11682](https://github.com/mozilla-mobile/android-components/pull/11682).
* **feature-downloads**:
  * 🚒 Bug fixed [issue #8567](https://github.com/mozilla-mobile/android-components/issues/8567) - Prevent crashes when trying to add to the system databases.

* **concept-engine**
  * 🌟️️ Add `EngineSessionStateStorage`, describing a storage of `EngineSessionState` instances.

* **browser-session-storage**
  * 🌟️️ Add `FileEngineSessionStateStorage`, an implementation of `EngineSessionStateStorage` for persisting engine state outside of the regular RecoverableBrowserState flow.

* **browser-state**
  * ⚠️ **This is a breaking change**: Shape of `RecoverableTab` changed. There's now a tab-state wrapper called `TabState`; use it when `engineSessionState` isn't necessary right away.

* **feature-recentlyclosed**
  * 🌟️️ Add `RecentlyClosedTabsStorage`, which knows how to write/read recently closed tabs.

* **feature-tabs**
  * ⚠️ **This is a breaking change**: `RestoreUseCase` implementation responsible for restoring `RecoverableTab` instances now takes a `TabState` and a `EngineSessionStateStorage` instead (and will read/rehydrate an EngineSessionState prior to restoring).


# 98.0.0
* [Commits](https://github.com/mozilla-mobile/android-components/compare/v97.0.0...v98.0.0)
* [Milestone](https://github.com/mozilla-mobile/android-components/milestone/145?closed=1)
* [Dependencies](https://github.com/mozilla-mobile/android-components/v98.0.0/main/buildSrc/src/main/java/Dependencies.kt)
* [Gecko](https://github.com/mozilla-mobile/android-components/v98.0.0/main/buildSrc/src/main/java/Gecko.kt)
* [Configuration](https://github.com/mozilla-mobile/android-components/v98.0.0/main/.config.yml)

* **support-utils**
  * 🌟️️ **Add a `PendingUtils.defaultFlags`** property to ease setting PendingIntent mutability as required for Android 31+.

* **feature-prompts**:
  * More prompts are dismissable.
  * ⚠️ **This is a breaking change**: Success / dismiss callbacks are now consistently ordered.

* **feature-search**
  * Adds the `extraAdServersRegexps` of Baidu to help sending the baidu search telemetry of ads. [#11582](https://github.com/mozilla-mobile/android-components/pull/11582)

* **browser-toolbar**
  * 🚒 Bug fixed [issue #11499](https://github.com/mozilla-mobile/android-components/issues/11499) - Update tracking protection icon state even when is not displayed

* **browser-toolbar**
  * 🚒 Bug fixed [issue #11545](https://github.com/mozilla-mobile/android-components/issues/11545) - `clearColorFilter` doesn't work on Api 21, 22, so the default white filter remains set.Use `clearColorFilter` only when the version of API is bigger than 22

* **support-ktx**
  * 🚒 Bug fixed [issue #11527](https://github.com/mozilla-mobile/android-components/issues/11527) - Fix some situations in which the immersive mode wasn't properly applied.

* **lib-crash**
  * 🚒 Bug fixed [issue #11627](https://github.com/mozilla-mobile/android-components/issues/11627) - Firefox crash notification is not displayed on devices with Android 11/Android 12

* **lib-publicsuffixlist**
  * ⚠️ **This is a breaking change**: Removed `String.urlToTrimmedHost` extension method.

* **feature-top-sites**
  * ⚠️ **This is a breaking change**: The existing data class `TopSite` has been converted into a sealed class. [#11483](https://github.com/mozilla-mobile/android-components/issues/11483)
  * Extend `DefaultTopSitesStorage` to accept a `TopSitesProvider` for fetching top sites. [#11483](https://github.com/mozilla-mobile/android-components/issues/11483)
  * ⚠️ **This is a breaking change**: Added a new parameter `fetchProvidedTopSites` to `TopSitesConfig` to specify whether or not to fetch top sites from the `TopSitesProvider`. [#11605](https://github.com/mozilla-mobile/android-components/issues/11605)

* **concept-storage**
  * ⚠️ **This is a breaking change**: Adds a new `isRemote` property in `VisitInfo` which distinguishes visits made on the device and those that come from Sync.

* **service-contile**
  * Adds a `ContileTopSitesProvider` that implements `TopSitesProvider` for returning top sites from the Contile services API. [#11483](https://github.com/mozilla-mobile/android-components/issues/11483)

* **service-glean**
  * 🆙 Updated Glean to version 43.0.2 ([changelog](https://github.com/mozilla/glean/releases/tag/v43.0.2))
    * Includes new `build_date` metric

* **lib-push-amazon**
  * ❌ **This is a breaking change**: This component is now removed since we no longer support it.

# 97.0.0
* [Commits](https://github.com/mozilla-mobile/android-components/compare/v96.0.0...v97.0.0)
* [Milestone](https://github.com/mozilla-mobile/android-components/milestone/144?closed=1)
* [Dependencies](https://github.com/mozilla-mobile/android-components/blob/v97.0.0/buildSrc/src/main/java/Dependencies.kt)
* [Gecko](https://github.com/mozilla-mobile/android-components/blob/v97.0.0/buildSrc/src/main/java/Gecko.kt)
* [Configuration](https://github.com/mozilla-mobile/android-components/blob/v97.0.0/.config.yml)

* **support-ktx**
  * 🚒 Bug fixed [issue #11374](https://github.com/mozilla-mobile/android-components/issues/11374) - Restore immersive mode after interacting with other Windows.
  * ⚠️ **This is a breaking change**: `OnWindowFocusChangeListener` parameter is removed from `Activity.enterToImmersiveMode()`. There was no way to guarantee that the argument knew to handle immersive mode. Now everything is handled internally.

* **feature-prompts**:
  * Removes deprecated constructor in `PromptFeature`.

* * **browser-engine**, **concept-engine*** **feature-sitepermissions**
  * 🌟️️ **Add support for a new `storage_access` API prompt.

* **concept-storage**:
  * ⚠️ **This is a breaking change**: `KeyProvider#key` has been renamed to `KeyProvider#getOrGenerateKey` and is now `suspend`.
  * ⚠️ **This is a breaking change**: `KeyRecoveryHandler` has been removed.
  * ⚠️ **This is a breaking change**: `CreditCardsAddressesStorage` gained a new method - `scrubEncryptedData`.
  * 🌟️️ **Add an abstract `KeyManager` which implements `KeyProvider` and knows how to store, retrieve and verify managed keys.

* **service-sync-logins**:
  * `LoginsCrypto` is now using `concept-storage`@`KeyManager` as its basis.

* **service-sync-autofill**:
  * `AutofillCrypto` is now using `concept-storage`@`KeyManager` as its basis.
  * `AutofillCrypto` is now able to recover from key loss (by scrubbing encrypted credit card data).

* **browser-errorpages**
  * `ErrorPages.createUrlEncodedErrorPage()` allows overriding the title or description for specific error types now.

* **browser-engine-gecko**
  * Added `EngineSession.goBack(boolean)` and `EngineSession.goForward(boolean)` for user interaction based navigation.

* **feature-session**
  * Added support in `SessionUseCases.GoBackUseCase` and `SessionUseCases.GoForwardUseCase` to support optional `userInteraction` parameter in the Gecko engine.

* **service-glean**
  * 🆙 Updated Glean to version 42.3.0 ([changelog](https://github.com/mozilla/glean/releases/tag/v42.3.0))
    * Includes automatic detection of tags.yaml files

# 96.0.0
* [Commits](https://github.com/mozilla-mobile/android-components/compare/v95.0.0...v96.0.0)
* [Milestone](https://github.com/mozilla-mobile/android-components/milestone/143?closed=1)
* [Dependencies](https://github.com/mozilla-mobile/android-components/blob/v96.0.0/buildSrc/src/main/java/Dependencies.kt)
* [Gecko](https://github.com/mozilla-mobile/android-components/blob/v96.0.0/buildSrc/src/main/java/Gecko.kt)
* [Configuration](https://github.com/mozilla-mobile/android-components/blob/v96.0.0/.config.yml)

* **browser-engine-gecko**:
  * Removes deprecated `GeckoLoginDelegateWrapper`. Please use `GeckoAutocompleteStorageDelegate`. [#11311](https://github.com/mozilla-mobile/android-components/issues/11311)
  * Added setting for HTTPS-Only mode [#5935](https://github.com/mozilla-mobile/focus-android/issues/5935)

* **support-utils**
  * 🌟️ Add `String.toCreditCardNumber` for removing characters other than digits from a credit card string number.
  * 🚒 Bug fixed [issue #11360](https://github.com/mozilla-mobile/android-components/issues/11360) - Crash when saving credit cards

# 95.0.0
* [Commits](https://github.com/mozilla-mobile/android-components/compare/v94.0.0...v95.0.0)
* [Milestone](https://github.com/mozilla-mobile/android-components/milestone/142?closed=1)
* [Dependencies](https://github.com/mozilla-mobile/android-components/blob/v95.0.0/buildSrc/src/main/java/Dependencies.kt)
* [Gecko](https://github.com/mozilla-mobile/android-components/blob/v95.0.0/buildSrc/src/main/java/Gecko.kt)
* [Configuration](https://github.com/mozilla-mobile/android-components/blob/v95.0.0/.config.yml)

* **feature-session**
  * 🌟️️ **Add callback as a parameter to RemoveAllExceptionsUseCase which will be called after exceptions removing

* **concept-toolbar**
  * 🌟️️ **Add removeNavigationAction method which removes a previously added navigation action

* **support-utils**
  * 🌟️️ **Add Firefox Focus packages to known browsers list

* **concept-tabstray**
  * ⚠️ **This is a breaking change**: This component will be removed in future release.
     * Instead use the `TabsTray` interface from `browser-tabstray`.
* **feature-session**
  * * 🌟️ Adds a new `TrackingProtectionUseCases.addException`: Now allows to persist the exception in private mode using the parameter`persistInPrivateMode`.

* **browser-state**:
  * 🌟️ Adds a new `previewImageUrl` in `ContentState` which provides a preview image of the page (e.g. the hero image), if available.

* **compose-awesomebar**
  * `AwesomeBar` takes an optional `Profiler`. If passed in, two new profiler markers will be added: `SuggestionFetcher.fetch` and `Suggestion update`.

# 94.0.0
* [Commits](https://github.com/mozilla-mobile/android-components/compare/v93.0.0...v94.0.0)
* [Milestone](https://github.com/mozilla-mobile/android-components/milestone/141?closed=1)
* [Dependencies](https://github.com/mozilla-mobile/android-components/blob/v94.0.0/buildSrc/src/main/java/Dependencies.kt)
* [Gecko](https://github.com/mozilla-mobile/android-components/blob/v94.0.0/buildSrc/src/main/java/Gecko.kt)
* [Configuration](https://github.com/mozilla-mobile/android-components/blob/v94.0.0/.config.yml)

* **browser-awesomebar**
  * `BrowserAwesomeBar` is now deprecated in favor of using the `AwesomeBar()` composable from the `compose-awesomebar` component.

* **BrowserAction**, **TabListReducer**, **TabsUseCases**:
  * 🌟️ Adds MoveTabs (reordering) Action and UseCase

* **feature-contextmenu**:
  * 🚒 Bug fixed [issue #10982](https://github.com/mozilla-mobile/android-components/issues/10982) - Add ScrollView as a main container in mozac_feature_context_dialog in order to see the entire image context menu on small screens

* **concept-storage**, **browser-storage-sync**
  * 🌟️ New API: `HistoryMetadataStorage.deleteHistoryMetadata`, allows removing specific metadata entries either by key or search term.

* **browser-engine-gecko**:
  * Switch to the `geckoview-omni` releases. `-omni` packages also ship the Glean Core native code.

* **service-glean**
  * 🆙 Updated Glean to version 41.1.0 ([changelog](https://github.com/mozilla/glean/releases/tag/v41.1.0))
    * The Glean Core native code is now shipped through GeckoView
    * ⚠️ **This is a breaking change**: `Glean.initialize` now requires a `buildInfo` parameter to pass in build time version information.
      A suitable instance is generated by `glean_parser` in `${PACKAGE_ROOT}.GleanMetrics.GleanBuildInfo.buildInfo`.
      Support for not passing in a `buildInfo` object has been removed.

# 93.0.0
* [Commits](https://github.com/mozilla-mobile/android-components/compare/v92.0.0...v93.0.0)
* [Milestone](https://github.com/mozilla-mobile/android-components/milestone/140?closed=1)
* [Dependencies](https://github.com/mozilla-mobile/android-components/blob/v93.0.0/buildSrc/src/main/java/Dependencies.kt)
* [Gecko](https://github.com/mozilla-mobile/android-components/blob/v93.0.0/buildSrc/src/main/java/Gecko.kt)
* [Configuration](https://github.com/mozilla-mobile/android-components/blob/v93.0.0/.config.yml)

* **concept-toolbar**, **concept-engine**, **browser-engine-gecko**, **browser-state**, **feature-toolbar**, **browser-toolbar**,
  * 🌟️ The toolbar now supports two new methods: `expand` and `collapse` to immediately execute this actions if the toolbar is dynamic. `expand` is used as of now as a callback for when GeckoView needs the toolbar to be shown depending on tab content changes.

* **ui-icons**:
  * 🌟️ Adds icons: mozac_ic_add_to_home_screen, mozac_ic_help, mozac_ic_shield, mozac_ic_shield_disabled
  * 🌟️ Update icons: mozac_ic_home, mozac_ic_settings, mozac_ic_clear

* **feature-contextmenu**:
  * 🌟️ Adds `additionalNote` which it will be attached to the bottom of context menu but for a specific `HitResult`

# 92.0.0
* [Commits](https://github.com/mozilla-mobile/android-components/compare/v91.0.0...v92.0.0)
* [Milestone](https://github.com/mozilla-mobile/android-components/milestone/139?closed=1)
* [Dependencies](https://github.com/mozilla-mobile/android-components/blob/v92.0.0/buildSrc/src/main/java/Dependencies.kt)
* [Gecko](https://github.com/mozilla-mobile/android-components/blob/v92.0.0/buildSrc/src/main/java/Gecko.kt)
* [Configuration](https://github.com/mozilla-mobile/android-components/blob/v92.0.0/.config.yml)

* **browser-feature-awesomebar**:
  * 🌟️ Adds `CombinedHistorySuggestionProvider` that combines the results from `HistoryMetadataSuggestionProvider` and `HistoryStorageSuggestionProvider` so that if not enough metadata history results are available then storage history results are added to return the requested maxNumberOfSuggestions of awesomeBar suggestions.

* **browser-toolbar**
  * 🚒 Bug fixed [issue #10555](https://github.com/mozilla-mobile/android-components/issues/10555) - Prevent new touches from expanding a collapsed toolbar. Wait until there's a response from GeckoView on how the touch was handled to expand/collapse the toolbar.
  * 🌟️ Adds Long-click support to `Button` and gives `TwoStateButton` all the features of `BrowserMenuItemToolbar.TwoStateButton`

* **support-test**
  * ⚠️  Deprecation: `createTestCoroutinesDispatcher()` should be replaced with the preferred `TestCoroutineDispatcher()` from the `kotlinx-coroutines-test` library.
  * ⚠️ **This is a breaking change**: `MainCoroutineRule`'s constructor takes a more strict `TestCoroutineDispatcher` instead of a `CoroutineDispatcher`
  * 🌟️ Adds `MainCoroutineRule.runBlockingTest`, which is a convenience method for `MainCoroutineRule.testDispatcher.runBlockingTest`. These methods are preferred over the global `runBlockingTest` because they reparent new child coroutines to the test coroutine context.

* **feature-search**
  * 🌟️ New `AdsTelemetry` based on a web extension that identify whether there are ads in search results of particular providers for which a (Component.FEATURE_SEARCH to SERP_SHOWN_WITH_ADDS) Fact will be emitted and whether an ad was clicked for which a (Component.FEATURE_SEARCH to SERP_ADD_CLICKED) Fact will be emitted if the `AdsTelemetryMiddleware` is set for `BrowserStore`.
  * 🌟️ New `InContentTelemetry` based on a web extension that identify follow-on and organic web searches for which a (Component.FEATURE_SEARCH to IN_CONTENT_SEARCH) Fact will be emitted.

* **feature-tabs**
  * Adds `lastAccess` to the `Tab` data class that is used in `TabsTray`.
  * Adds a new SelectOrAddUseCase for reopening existing tab with matching HistoryMetadataKey. [#10611](https://github.com/mozilla-mobile/android-components/issues/10611)
  * Adds `recoverable` parameter to `RemoveAllTabsUseCase.invoke()` to specify whether `UndoMiddleware` should make the removed tabs recoverable.
  * Applies `createdAt` property from `TabSessionState` when filtering tabs in `RestoreUseCase` with timeout.

* **browser-store**
  * Adds `createdAt` properpty to the the `BrowserStore` to know when a tab is first created.

# 91.0.0
* [Commits](https://github.com/mozilla-mobile/android-components/compare/v91.0.0...main)
* [Milestone](https://github.com/mozilla-mobile/android-components/milestone/138?closed=1)
* [Dependencies](https://github.com/mozilla-mobile/android-components/blob/v91.0.0/buildSrc/src/main/java/Dependencies.kt)
* [Gecko](https://github.com/mozilla-mobile/android-components/blob/v91.0.0/buildSrc/src/main/java/Gecko.kt)
* [Configuration](https://github.com/mozilla-mobile/android-components/blob/v91.0.0/.config.yml)

* **browser-errorpages**:
  * `ErrorType.ERROR_SECURITY_SSL` will now no longer display `Advanced` button on the SSL Error Page.

* **browser-state**:
  * 🌟️ Adds a new `lastMediaAccess` in `TabSessionState` as an easy way to check the timestamp of when media last started playing on a particular webpage. The value will be 0 if no media was started. To observe the media playback and updating this property one needs to add a new `LastMediaAccessMiddleware` to `BrowserStore`.

* **feature-search**
  * Updated the icon of the bing search engine.

* **browser-menu**
  * Adds `showAddonsInMenu` in WebExtensionBrowserMenuBuilder to allow the option of removing `Add-ons` item even if another extensions are displayed

* **feature-privatemode**
  * Adds `clearFlagOnStop = true` in SecureWindowFeature to allow the option of keeping `FLAG_SECURE` when calling `stop()`

* **browser-feature-awesomebar**:
  * 🌟️ Adds a new `maxNumberOfSuggestions` parameter to `HistoryStorageSuggestionProvider` as a way to specify a different number than the default of 20 for how many history results to be returned.
  * 🌟️ Adds a new `maxNumberOfSuggestions` parameter to `HistoryMetadataSuggestionProvider` as a way to specify a different number than the default of 5 for how many history results to be returned.
  * HistoryMetadataSuggestionProvider - only return pages user spent time on.
  * `AwesomeBarFeature.addHistoryProvider` allows specifying a positive value for `maxNumberOfSuggestions`. If zero or a negative value is used the default number of history suggestions will be returned.

* **browser-storage-sync**
  * Adds `CrashReporting` to the `RemoteTabsStorage`.

* **concept-engine**
  * 🌟️ Adds a new `SitePermissionsStorage` interface that represents a common API to store site permissions.

* **browser-engine-gecko**:
  * ⚠️ **This is a breaking change**: `GeckoPermissionRequest.Content` changed its signature from `GeckoPermissionRequest.Content(uri: String, type: Int, callback: PermissionDelegate.Callback)` to `GeckoPermissionRequest.Content(uri: String, type: Int, geckoPermission: PermissionDelegate.ContentPermission, geckoResult: GeckoResult<Int>)`.
  * 🌟️ Adds a new `GeckoSitePermissionsStorage` this allows to store permissions using the GV APIs for more information see [the geckoView ticket](https://bugzilla.mozilla.org/show_bug.cgi?id=1654832).
  * 🌟️ Integrated the new GeckoView permissions APIs that will bring many improvements in how site permissions are handled, see the API abstract document for [more information](https://docs.google.com/document/d/1KUq0gejnFm5erkHNkswm8JsT7nLOmWvs1KEGFz9FWxk/edit#heading=h.ls1dr18v7zrx).
  * 🌟️ Tracking protection exceptions have been migrated to the GeckoView storage see [#10245](https://github.com/mozilla-mobile/android-components/issues/10245), for more details.

* **feature-sitepermissions**
  * ⚠️ **This is a breaking change**: The `SitePermissionsStorage` has been renamed to `OnDiskSitePermissionsStorage`.
  * ⚠️ **This is a breaking change**: The `SitePermissions` has been moved to the package `mozilla.components.concept.engine.permission.SitePermissions`.

# 90.0.0

* [Commits](https://github.com/mozilla-mobile/android-components/compare/v90.0.0)
* [Milestone](https://github.com/mozilla-mobile/android-components/milestone/137?closed=1)
* [Dependencies](https://github.com/mozilla-mobile/android-components/blob/v90.0.0/buildSrc/src/main/java/Dependencies.kt)
* [Gecko](https://github.com/mozilla-mobile/android-components/blob/v90.0.0/buildSrc/src/main/java/Gecko.kt)
* [Configuration](https://github.com/mozilla-mobile/android-components/blob/v90.0.0/.config.yml)

* **lib-crash**:
  * 🚒 Bug fixed [issue #10515](https://github.com/mozilla-mobile/android-components/issues/10515) - Populate the crash reporter view.

* **feature-prompts**:
  * ⚠️ **This is a breaking change**: [#8989](https://github.com/mozilla-mobile/android-components/issues/8989) - Add support for multiple prompts in ContentState and help avoid some Exceptions.

* **concept-engine** and **browser-engine-gecko**
  * 🌟️ Added `TrackingProtectionPolicy.cookiePolicyPrivateMode` it allows to control how cookies should behave in private mode, if not specified it defaults to the value of `TrackingProtectionPolicy.cookiePolicyPrivateMode`.

* **feature-prompts** **browser-storage-sync**
  * ⚠️ A new `isCreditCardAutofillEnabled` callback is available in `PromptFeature` and `GeckoCreditCardsAddressesStorageDelegate` to allow clients controlling whether credit cards should be autofilled or not. Default is false*

* **service-pocket**
  * ⚠️ **This is a breaking change**: Rebuilt from the ground up to better support offering to clients Pocket recommended articles.
  * See component's [README](https://github.com/mozilla-mobile/android-components/blob/main/components/service/pocket/README.md) to get more info.

* **feature-contextmenu**:
  * ⚠️ Long pressing on web content won't show a contextual menu if the URL of the touch target is one blocked from loading in the browser.

* **feature-prompts**:
  * Refactor `LoginPickerView` into a more generic view `SelectablePromptView` that can be reused by any prompts that displays a list of selectable options. [#10216](https://github.com/mozilla-mobile/android-components/issues/10216)
  * Added optional `creditCardPickerView`, `onManageCreditCards` and `onSelectCreditCard` parameters to `PromptFeature` for a new `CreditCardPicker` to display a view for selecting credit cards to autofill into a site. [#9457](https://github.com/mozilla-mobile/android-components/issues/9457), [#10369](https://github.com/mozilla-mobile/android-components/pull/10369)
  * Added handling of biometric authentication for a credit card selection prompt request. [#10369](https://github.com/mozilla-mobile/android-components/pull/10369)

* **concept-engine**
  * 🌟️ `getBlockedSchemes()` now exposes the list of url shemes that the engine won't load.
  * Adds a new `CreditCard` data class which is a parallel of GeckoView's `Autocomplete.CreditCard`. [#10205](https://github.com/mozilla-mobile/android-components/issues/10205)
  * Adds a new `SelectCreditCard` in `PromptRequest` to display a prompt for selecting a credit card to autocomplete. [#10205](https://github.com/mozilla-mobile/android-components/issues/10205)

* **browser-menu**:
  * 🚒 Bug fixed [issue #10133](https://github.com/mozilla-mobile/android-components/issues/10133) - A BrowserMenuCompoundButton used in our BrowserMenu setup with a DynamicWidthRecyclerView is not clipped anymore.

* **browser-engine-gecko**:
  * Implements the new GeckoView `Autocomplete.StorageDelegate` interface in `GeckoStorageDelegateWrapper`. This will replace the deprecated `GeckoLoginDelegateWrapper` and provide additional autocomplete support for credit cards. [#10140](https://github.com/mozilla-mobile/android-components/issues/10140)

* **feature-downloads**:
  * ⚠️ **This is a breaking change**: `AbstractFetchDownloadService.openFile()` changed its signature from `AbstractFetchDownloadService.openFile(context: Context, filePath: String, contentType: String?)` to `AbstractFetchDownloadService.openFile(applicationContext: Context, download: DownloadState)`.
  * 🚒 Bug fixed [issue #10138](https://github.com/mozilla-mobile/android-components/issues/10138) - The downloaded files cannot be seen.
  * 🚒 Bug fixed [issue #10157](https://github.com/mozilla-mobile/android-components/issues/10157) - Crash on startup when tying to restore data URLs from the db.

* **browser-engine-gecko(-nightly/beta)**
  * ⚠️ From now on there will be only one `concept-engine` implementation using [GeckoView](https://mozilla.github.io/geckoview/). On `main` this will be the Nightly version. In release versions it will be the corresponding Beta or Release version. More about this in [RFC 7](https://mozac.org/rfc/0007-synchronized-releases).
  * Implements `onCreditCardSelect` in `GeckoPromptDelegate` to handle a credit card selection prompt request. [#10205](https://github.com/mozilla-mobile/android-components/issues/10205)

* **concept-sync**, **browser-storage-sync**
  * ⚠️ **This is a breaking change**: `SyncableStore` now has a `registerWithSyncManager` method for use in newer storage layers.

* **concept-storage**, **service-sync-autofill**
  * ⚠️ **This is a breaking change**: Update and add APIs now take specific `UpdatableCreditCardFields` and `NewCreditCardFields` data classes as arguments.
  * ⚠️ **This is a breaking change**: `CreditCard`'s number field changed to `encryptedCardNumber`, `cardNumberLast4` added.
  * New `CreditCardNumber` class, which encapsulate either an encrypted or plaintext versions of credit cards.
  * `AutofillCreditCardsAddressesStorage` reflects these breaking changes.
  * Introduced a new `CreditCardCrypto` interface for for encrypting and decrypting a credit card number. [#10140](https://github.com/mozilla-mobile/android-components/issues/10140)
  * 🌟️ New APIs for managing keys - `ManagedKey`, `KeyProvider` and `KeyRecoveryHandler`. `AutofillCreditCardsAddressesStorage` implements these APIs for managing keys for credit card storage.
  * 🌟️ New support for bookmarks to retrieve latest added bookmark nodes. `PlacesBookmarksStorage` now implements `getRecentBookmarks`.

* **service-firefox-accounts**
  * 🌟️ When configuring syncable storage layers, `SyncManager` now takes an optional `KeyProvider` to handle encryption/decryption of protected values.
  * 🌟️ Support for syncing Address and Credit Cards

* **service-glean**
  * `ConceptFetchHttpUploader` adds support for private requests. By default, all requests are non-private.
  * 🆙 Updated Glean to version 39.0.0 ([changelog](https://github.com/mozilla/glean/releases/tag/v39.0.0))
    * Also includes v38.0.0 ([changelog](https://github.com/mozilla/glean/releases/tag/v38.0.0))
    * ⚠️  Deprecation: The old event recording API is replaced by a new one, accepting a typed object. See the [event documentation](https://mozilla.github.io/glean/book/reference/metrics/event.html#recordobject) for details.
    * Skip build info generation for libraries.


* **lib-state**
  * 🌟️ Added `AbstractBinding` for simple features that want to observe changes to the `State` in a `Store` without needing to manually manage the CoroutineScope. This can now be handled like other `LifecycleAwareFeature` implementations:
    ```kotlin
    class SimpleFeature(store: BrowserStore) : AbstractBinding<BrowserState>(store) {
      override suspend fun onState(flow: Flow<BrowserState>) {
        // Interact with flowable state.
      }
    }
    ```

* **feature-tab-collections**:
    * [addTabsToCollection] now returns the id of the collection which the tabs were added to.

* **service-nimbus**
  * Added UI components for displaying a list of branches and the selected branch related to a Nimbus experiments.

* **support-utils**:
  * Added `CreditCardUtils` which provides methods for retrieving the credit card issuer network from a provided card number. [#9813](https://github.com/mozilla-mobile/android-components/issues/9813)

# 75.0.0

* [Commits](https://github.com/mozilla-mobile/android-components/compare/v74.0.0...v75.0.0)
* [Milestone](https://github.com/mozilla-mobile/android-components/milestone/136?closed=1)
* [Dependencies](https://github.com/mozilla-mobile/android-components/blob/v75.0.0/buildSrc/src/main/java/Dependencies.kt)
* [Gecko](https://github.com/mozilla-mobile/android-components/blob/v75.0.0/buildSrc/src/main/java/Gecko.kt)
* [Configuration](https://github.com/mozilla-mobile/android-components/blob/v75.0.0/.config.yml)


* **browser-menu**:
  * 🌟️ New StickyHeaderLinearLayoutManager and StickyFooterLinearLayoutManager that can be used to keep an item from being scrolled off-screen.
  * To use this set `isSticky = true` for any menu item of the menu. Since only one sticky item is supported if more items have this property the sticky item will be the one closest to the top the menu anchor.
  * 🚒 Bug fixed [issue #10032](https://github.com/mozilla-mobile/android-components/issues/10032) - Fix a recent issue with ExpandableLayout - user touches on an expanded menu might not have any effect on Samsung devices.
  * 🚒 Bug fixed [issue #10005](https://github.com/mozilla-mobile/android-components/issues/10005) - Fix a recent issue with BrowserMenu#show() - endOfMenuAlwaysVisible not being applied.
  * 🚒 Bug fixed [issue #9922](https://github.com/mozilla-mobile/android-components/issues/9922) - The browser menu will have it's dynamic width calculated only once, before the first layout.
  * 🌟️ BrowserMenu support a bottom collapsed/expandable layout through a new ExpandableLayout that will wrap a menu layout before being used in a PopupWindow and automatically allow the collapse/expand behaviors.
  * To use this set `isCollapsingMenuLimit = true` for any menu item of a bottom anchored menu.
  * 🌟️ `WebExtensionBrowserMenuBuilder` provide a new way to customize how items look like via `Style()` where the `tintColor`, `backPressDrawable` and `addonsManagerDrawable` can be customized.
  * ⚠️ **This is a breaking change**: `WebExtensionBrowserMenuBuilder.webExtIconTintColorResource` constructor parameter has been removed, please use `WebExtensionBrowserMenuBuilder`.`Style` instead. For more details see [issue #9787](https://github.com/mozilla-mobile/android-components/issues/10091).

* **browser-toolbar**
* **feature-session**
  * 🚒️ **Various issues related to the dynamic toolbar and pull to refresh will be fixed with with GeckoView offering more details about how the touch event will be handled.

* **concept-engine**
  * ⚠️ **EngineView#InputResult is deprecated in favor of InputResultDetail which offers more details about how a touch event will be handled.

* **feature-downloads**:
  * 🚒 Bug fixed [issue #9964](https://github.com/mozilla-mobile/android-components/issues/9964) - Downloads notification strings are not localized.

* **service-nimbus**
  * Added `getExperimentBranches` method to `Nimbus` for retrieving a list of experiment branches for a given experiment. [issue #9895](https://github.com/mozilla-mobile/android-components/issues/9895)

* **feature-tabs**
  * Added usecase for duplicating tabs to `TabsUseCases`.

# 74.0.0

* [Commits](https://github.com/mozilla-mobile/android-components/compare/v73.0.0...v74.0.0)
* [Milestone](https://github.com/mozilla-mobile/android-components/milestone/135?closed=1)
* [Dependencies](https://github.com/mozilla-mobile/android-components/blob/v74.0.0/buildSrc/src/main/java/Dependencies.kt)
* [Gecko](https://github.com/mozilla-mobile/android-components/blob/v74.0.0/buildSrc/src/main/java/Gecko.kt)
* [Configuration](https://github.com/mozilla-mobile/android-components/blob/v74.0.0/.config.yml)

* **feature-downloads**:
  * 🚒 Bug fixed [issue #9821](https://github.com/mozilla-mobile/android-components/issues/9821) - Crash for downloads inferred empty mime types.

* **intent-processing**
  * 🌟️ Added support for opening links from ACTION_MAIN Intents. This Intents could the result of `Intent.makeMainSelectorActivity(Intent.ACTION_MAIN, Intent.CATEGORY_APP_BROWSER)` calls.

* **browser-toolbar**
  * 🌟️ Added `ToolbarBehaviorController` to automatically block the `BrowserToolbar` being animated by the `BrowserToolbarBehavior` while the tab is loading. This new class just has to be initialized by AC clients, similar to `ToolbarPresenter`.

* **feature-downloads**:
  * 🚒 Bug fixed [issue #9757](https://github.com/mozilla-mobile/android-components/issues/9757) - Remove downloads notification when private tabs are closed.
  * 🚒 Bug fixed [issue #9789](https://github.com/mozilla-mobile/android-components/issues/9789) - Canceled first PDF download prevents following attempts from downloading.
  * 🚒 Bug fixed [issue #9823](https://github.com/mozilla-mobile/android-components/issues/9823) - Downloads prompts do not show again when a user denies system permission twice.

* **concept-engine**,**browser-engine-gecko**, **browser-engine-gecko-beta**, **browser-engine-gecko-nightly**, **browser-engine-system**
  * ⚠️ **This is a breaking change**: `EngineSession`.`enableTrackingProtection()` and `EngineSession`.`disableTrackingProtection()` have been removed, please use `EngineSession`.`updateTrackingProtection()` instead , for more details see [issue #9787](https://github.com/mozilla-mobile/android-components/issues/9787).

* **feature-push**
  * ⚠️ **This is a breaking change**: Removed `databasePath` from `RustPushConnection` constructor and added `context`. The file path is now queries lazily.

* **feature-top-sites**
  * ⚠️ **This is a breaking change**: Replace `TopSitesUseCases.renameTopSites` with `TopSitesUseCases.updateTopSites` which allows for updating the title and the url of a top site. [#9599](https://github.com/mozilla-mobile/android-components/issues/9599)

* **service-sync-autofill**
  * Refactors `AutofillCreditCardsAddressesStorage` from **browser-storage-sync** into its own component. [#9801](https://github.com/mozilla-mobile/android-components/issues/9801)

* **service-firefox-accounts**,**browser-storage-sync**,**service-nimbus**,**service-sync-logins**
  * Due to a temporary build issue in the Application Services project, it is not currently
  possible to run some service-related unittests on a Windows host. [#9731](https://github.com/mozilla-mobile/android-components/pull/9731)
    * Work on restoring this capability will be tracked in [application-services#3917](https://github.com/mozilla/application-services/issues/3917).

* **service-firefox-accounts**
  * ⚠️ **This is a breaking change**: Removed the currently unused `authorizeOAuthCode` from FirefoxAccount API surface.

* **service-nimbus**
  * Added UI components for displaying a list of active Nimbus experiments.

* **support-locale**
  * ⚠️ **This is a breaking change**: Extended support for locale changes. The `LocaleManager` can now handle notifications about `Locale` changes through `LocaleUseCase`s, which are then reflected in the `BrowserStore`.
  * 🚒 Bug fixed [issue #17190](https://github.com/mozilla-mobile/fenix/issues/17190) - Private browsing notifications are updated with the correct language when the app locale is changed.


# 73.0.0

* [Commits](https://github.com/mozilla-mobile/android-components/compare/v72.0.0...v73.0.0)
* [Milestone](https://github.com/mozilla-mobile/android-components/milestone/134?closed=1)
* [Dependencies](https://github.com/mozilla-mobile/android-components/blob/v73.0.0/buildSrc/src/main/java/Dependencies.kt)
* [Gecko](https://github.com/mozilla-mobile/android-components/blob/v73.0.0/buildSrc/src/main/java/Gecko.kt)
* [Configuration](https://github.com/mozilla-mobile/android-components/blob/v73.0.0/.config.yml)

* **All components**
  * ⚠️Increased `targetSdkVersion` to 30 (Android R)

* **browser-toolbar**
  * 🌟 Added `BrowserToolbarBehavior#forceCollapse` to easily collapse the top/bottom toolbar.

* **browser-toolbar**
  * ⚠️ **This is a breaking change**: `BrowserToolbarBottomBehavior` is renamed to `BrowserToolbarBehavior` as it is now a common behavior for toolbars be them placed at the bottom or at the top of the screen.

* **feature-session**
  * ⚠️ **This is a breaking change**: `EngineViewBottomBehavior` is renamed to `EngineViewBrowserToolbarBehavior` as it is now the glue between `EngineView` and `BrowserToolbar` irrespective of if the toolbar is placed at the bottom oir at the top of the `EngineView`.

* **feature-downloads**:
  * 🌟 New `ShareDownloadFeature` will listen for `AddShareAction` and download, cache locally and then share internet resources.
  * ⚠️ **This is a breaking change**: This is a breaking change with clients expected to create and register a new instance of the this new feature otherwise the "Share image" from the browser contextual menu will do nothing.

* **support-ktx**
  * 🌟 Added `Context.shareMedia` that allows to easily share a specific locally stored file through the Android share menu.

* **feature-downloads**:
  * 🚒 Bug fixed [issue #9441](https://github.com/mozilla-mobile/android-components/issues/9441) - Don't ask for redundant system files permission if not required.
  * 🚒 Bug fixed [issue #9526](https://github.com/mozilla-mobile/android-components/issues/9526) - Downloads with generic content types use the correct file extension.
  * 🚒 Bug fixed [issue #9553](https://github.com/mozilla-mobile/android-components/issues/9553) - Multiple files were unable to be opened after being download.

* **feature-webauthn**
  * 🆕 New component to enable support for WebAuthn specification with `WebAuthnFeature`.

* **feature-awesomebar**
  * added `SearchEngineSuggestionProvider` that offers suggestion(s) for search engines based on user search engine list

* **browser-storage-sync**
  * Added `AutofillCreditCardsAddressesStorage` implementation of the `CreditCardsAddressesStorage` interface back by the application-services' `autofill` library.

* **concept-engine**
  * Added `defaultSettings: Settings?` parameter to registerTabHandler to supply a default Tracking Policy when opening a new extension tab.
  * When calling `onNewTab` in `registerTabHandler` from `GeckoWebExtension.kt` a default `TrackingProtectionPolicy.strict()` is supplied to the new `GeckoEngineSession`. This was added in to avoid WebExtension tabs without any ETP settings.

* **concept-storage**
  * Introduced `CreditCardsAddressesStorage` interface for describing credit card and address storage.

* **support-base**
  * Add `NamedThreadFactory`, a `ThreadFactory` that names its threads with the given argument.

* **lib-state**
  * Add `threadNamePrefix` parameter to `Store` to give threads created by the `Store` a specific name.

* **service-glean**
  * 🆙 Updated Glean to version 35.0.0 ([changelog](https://github.com/mozilla/glean/releases/tag/v35.0.0))

# 72.0.0

* [Commits](https://github.com/mozilla-mobile/android-components/compare/v71.0.0...v72.0.0)
* [Milestone](https://github.com/mozilla-mobile/android-components/milestone/133?closed=1)
* [Dependencies](https://github.com/mozilla-mobile/android-components/blob/v72.0.0/buildSrc/src/main/java/Dependencies.kt)
* [Gecko](https://github.com/mozilla-mobile/android-components/blob/v72.0.0/buildSrc/src/main/java/Gecko.kt)
* [Configuration](https://github.com/mozilla-mobile/android-components/blob/v72.0.0/.config.yml)

* **feature-prompts**:
  * 🚒 Bug fixed [issue #9471](https://github.com/mozilla-mobile/android-components/issues/9471) - Confirm and alert js dialogs don't show "OK" and "Cancel" buttons when the message is too long.

* **support-base**
  * ⚠️ **This is a breaking change**: Update the signature of `ActivityResultHandler.onActivityResult` to avoid conflict with internal Android APIs.

* **feature-addons**
  * 🚒 Bug fixed [issue #9484] https://github.com/mozilla-mobile/android-components/issues/9484) - Handle multiple add-ons update that require new permissions.

* **feature-top-sites**
  * ⚠️ **This is a breaking change**: Replaces `includeFrecent` with an optional `frecencyConfig` in `TopSitesConfig` and `TopSitesStorage.getTopSites` to specify the frecency threshold for the returned list of top frecent sites see [#8690](https://github.com/mozilla-mobile/android-components/issues/8690).

* **service-nimbus**
 * Upgraded nimbus-sdk to enable `getExperimentBranch()` (and friends) to be callable from the main thread.
 * Split up `updateExperiments()` in to two methods: `fetchExperiments()` and `applyPendingExperiments()`.
 * Exposed `setExperimentsLocally()` for testing and startup.

# 71.0.0

* [Commits](https://github.com/mozilla-mobile/android-components/compare/v70.0.0...v71.0.0)
* [Milestone](https://github.com/mozilla-mobile/android-components/milestone/132?closed=1)
* [Dependencies](https://github.com/mozilla-mobile/android-components/blob/v71.0.0/buildSrc/src/main/java/Dependencies.kt)
* [Gecko](https://github.com/mozilla-mobile/android-components/blob/v71.0.0/buildSrc/src/main/java/Gecko.kt)
* [Configuration](https://github.com/mozilla-mobile/android-components/blob/v71.0.0/.config.yml)

* **feature-prompts**:
  * 🚒 Bug fixed [issue #9351] Camera images are available even with "Don't keep activities" enabled.

* **ui-autocomplete**:
  * Pasting from the clipboard now cleans up any unwanted uri schemes.

* **support-utils**:
  * 🌟 Added SafeUrl#stripUnsafeUrlSchemes that can cleanup unwanted uri schemes. Interested clients can specify what these are by overwriting "mozac_url_schemes_blocklist".

* **concept-fetch**:
  * 🌟 Added `Request#private` to allow requests to be performed in a private context, the feature is not support in all `Client`s check support before using.

* **browser-engine-gecko**, **browser-engine-gecko-beta**, **browser-engine-gecko-nightly**
  * 🌟 Added support for `Request#private`.

* **feature-prompts**:
  * 🚒 Bug fixed [issue #9229](https://github.com/mozilla-mobile/android-components/issues/9229) - Dismiss SelectLoginPrompt from the current tab when opening a new one ensuring the new one can show it's own. When returning to the previous tab users should focus a login field to see the SelectLoginPrompt again.
  * PromptFeature now implements UserInteractionHandler.onBackPressed to dismiss loginPicker.

* **browser-session**
  * 🚒 Bug fixed [issue #9445](https://github.com/mozilla-mobile/android-components/issues/9445) - LinkEngineSessionAction does not consider restoreState result.

* **feature-contextmenu**
  * 🌟 New functionality [issue #9392](https://github.com/mozilla-mobile/android-components/issues/9392) - Add share and copy link context menu options to images.

* **feature-customtabs**
  * ⚠️ **This is a breaking change**: Multiple breaking changes after migrating `feature-customtabs` to use the browser store, `CustomTabIntentProcessor` requires `AddCustomTabUseCase`,  `CustomTabsToolbarFeature` requires the `BrowserStore` and `CustomTabsUseCases` for more details see [issue #4257](https://github.com/mozilla-mobile/android-components/issues/4257).

* **feature-intent**
  * ⚠️ **This is a breaking change**: Multiple breaking changes after migrating `feature-intent` to use the browser store, `TabIntentProcessor` requires `TabsUseCases` and removes the `openNewTab` parameter, for more details see [issue #4279](https://github.com/mozilla-mobile/android-components/issues/4279).

* **feature-tabs**
  * ⚠️ **This is a breaking change**: `TabsUseCases` now requires `SessionStorage` for more info see [issue #9323](https://github.com/mozilla-mobile/android-components/issues/9323).

* **browser-icons**
  * 🚒 Bug fixed [issue #7888](https://github.com/mozilla-mobile/android-components/issues/7888) - Fixed crash when fetching icon with invalid URI scheme.

* **feature-media**
  * 🚒 Bug fixed [issue #9243](https://github.com/mozilla-mobile/android-components/issues/9243) - Pausing YouTube Video for A While Causes Media Notification to Disappear.
  * 🚒 Bug fixed [issue #9254](https://github.com/mozilla-mobile/android-components/issues/9254) - Headphone control does not pause or play video.

* **support-webextensions**
  * 🚒 Bug fixed [issue #9210](https://github.com/mozilla-mobile/android-components/issues/9210) - White page shown in custom tab when ublock blocks page.

* **feature-downloads**:
  * Allow browsers to change the download notification accent color by providing `Style()` in `AbstractFetchDownloadService`, for more information see [#9299](https://github.com/mozilla-mobile/android-components/issues/9299).

* **feature-accounts-push**
  * Rolling back to previous behaviour of renewing push registration token when the `subscriptionExpired` flag is observed.

* **browser-icons**
  * Catch `IOException` that may be thrown when deleting icon caches.

* **feature-qr**
  * QR Scanner can now scan inverted QR codes, by decoding inverted source when the decoding the original source fails.

* **feature-sitepermissions**
  * ⚠️ **This is a breaking change**: The `SitePermissions` constructor, now parameter types for `autoplayAudible` and `autoplayInaudible` have changed to `AutoplayStatus` as autoplay permissions only support two status `ALLOWED` and `BLOCKED`.

* **feature-app-links**
  * ⚠️ **This is a breaking change**: Migrated this component to use `browser-state` instead of `browser-session`. It is now required to pass a `BrowserStore` instance (instead of `SessionManager`) to `AppLinksFeature`.

* **browser-toolbar**
  * ⚠️ **This is a breaking change**: The API for showing the site permission indicators has been replaced to API to show an dot notification instead, for more information see [#9378](https://github.com/mozilla-mobile/android-components/issues/9378).

* **service-nimbus**
  * Added a `NimbusDisabled` class to provide implementers who are not able to use Nimbus yet.

* **support-base**
  * 🌟 Add an `ActivityResultHandler` for features that want to consume the result.

* **concept-engine**,**browser-engine-gecko**, **browser-engine-gecko-beta**, **browser-engine-gecko-nightly**
  * 🌟 Added a new `ActivityDelegate` for handling intent requests from the engine.
  * ⚠️ **This is a breaking change**: `EngineSessionState`.`toJSON()` has been removed for more details see [issue #8370](https://github.com/mozilla-mobile/android-components/issues/8370).

* **browser-engine-gecko(-nightly)**
  * Added `GeckoActivityDelegate` for the GeckoView `activityDelegate`.

* **feature-tabs**
  * ⚠️ **This is a breaking change**: Removed the `TabCounterToolbarButton#privateColor` attribute which are replaced by the `tabCounterTintColor` Android styleable attribute.

* **lib-nearby**, **feature-p2p**, **samples-nearby**
  * ⚠️ **This is a breaking change**: Removed Nearby component and related samples.

# 70.0.0

* [Commits](https://github.com/mozilla-mobile/android-components/compare/v69.0.0...v70.0.0)
* [Milestone](https://github.com/mozilla-mobile/android-components/milestone/131?closed=1)
* [Dependencies](https://github.com/mozilla-mobile/android-components/blob/v70.0.0/buildSrc/src/main/java/Dependencies.kt)
* [Gecko](https://github.com/mozilla-mobile/android-components/blob/v70.0.0/buildSrc/src/main/java/Gecko.kt)
* [Configuration](https://github.com/mozilla-mobile/android-components/blob/v70.0.0/.config.yml)

* **browser-engine-gecko**, **browser-engine-gecko-beta**, **browser-engine-gecko-nightly**
  * **Merge day!**
    * `browser-engine-gecko-release`: GeckoView 84.0
    * `browser-engine-gecko-beta`: GeckoView 85.0
    * `browser-engine-gecko-nightly`: GeckoView 86.0

* **browser-toolbar**
  * 🌟 Added API to show site permission indicators for more information see [#9131](https://github.com/mozilla-mobile/android-components/issues/9131).

* **browser-awesomebar**:
    * Awesomebar can now be customized for bottom toolbar using the [customizeForBottomToolbar] property

* **service-numbus**
  * Added a `NimbusDisabled` class to provide implementers who are not able to use Nimbus yet.
# 69.0.0

* [Commits](https://github.com/mozilla-mobile/android-components/compare/v68.0.0...v69.0.0)
* [Milestone](https://github.com/mozilla-mobile/android-components/milestone/130?closed=1)
* [Dependencies](https://github.com/mozilla-mobile/android-components/blob/v69.0.0/buildSrc/src/main/java/Dependencies.kt)
* [Gecko](https://github.com/mozilla-mobile/android-components/blob/v69.0.0/buildSrc/src/main/java/Gecko.kt)
* [Configuration](https://github.com/mozilla-mobile/android-components/blob/v69.0.0/.config.yml)

* **browser-session**
  * ⚠️ **This is a breaking change**: `Session.searchTerms` has been removed. Use `ContentState.searchTerms` (`browser-state`) instead.
  * ⚠️ **This is a breaking change**: `Session.desktopMode` has been removed. Use `ContentState.desktopMode` (`browser-state`) instead.

* **feature-search**
  * ⚠️ **This is a breaking change**: Use cases in `SearchUseCases` now take the ID of s session/tab as parameter instead of a `Session` instance.
  * ⚠️ **This is a breaking change**: `SearchUseCases` no longer depends on `SessionManager` and requires a `TabsUseCases` instance now.

* **feature-tabs**
  * ⚠️ **This is a breaking change**: Use cases in `TabsUseCases` that previously returned a `Session` instance now return the ID of the `Session`.

* **support-test-libstate**
  * Added `CaptureActionsMiddleware`: A `Middleware` implementation for unit tests that want to inspect actions dispatched on a `Store`.

* **feature-sitepermissions**
  * ⚠️ **This is a breaking change**: The `SitePermissionsRules` constructor, now requires a new parameter `mediaKeySystemAccess`.
  * 🌟 Added support for EME permission prompts, see [#7121](https://github.com/mozilla-mobile/android-components/issues/7121).

* **browser-thumbnail**
  * Catch `IOException` that may be thrown when deleting thumbnails.

* **browser-tabstray**
  * ⚠️ **This is a breaking change**: Support temporary hiding if a tab is selected. For this you should use partial bindings with PAYLOAD_(DONT_)HIGHLIGHT_SELECTED_ITEM; override TabsAdapter#isTabSelected for new item bindings; override TabViewHolder#updateSelectedTabIndicator.

* **concept-tabstray**:
  * ⚠️ **This is a breaking change**: A new method - `isTabSelected` was added that exposes to clients an easy way to change what a "selected" tab means.

# 68.0.0

* [Commits](https://github.com/mozilla-mobile/android-components/compare/v67.0.0...v68.0.0)
* [Milestone](https://github.com/mozilla-mobile/android-components/milestone/129?closed=1)
* [Dependencies](https://github.com/mozilla-mobile/android-components/blob/v68.0.0/buildSrc/src/main/java/Dependencies.kt)
* [Gecko](https://github.com/mozilla-mobile/android-components/blob/v68.0.0/buildSrc/src/main/java/Gecko.kt)
* [Configuration](https://github.com/mozilla-mobile/android-components/blob/v68.0.0/.config.yml)

* ℹ️ Note that various AndroidX dependencies have been updated in this release.

* **browser-engine-gecko**, **browser-engine-gecko-beta**, **browser-engine-gecko-nightly**
  * 🚒 Bug fixed [issue #8464](https://github.com/mozilla-mobile/android-components/issues/8464) - Crash when confirming a prompt that was already confirmed

* **feature-downloads**
  * 🚒 Bug fixed [issue #9033](https://github.com/mozilla-mobile/android-components/issues/9033) - Fix resuming downloads in slow networks more details see the [Fenix issue](https://github.com/mozilla-mobile/fenix/issues/9354#issuecomment-731267368).
  * 🚒 Bug fixed [issue #9073](https://github.com/mozilla-mobile/android-components/issues/9073) - Fix crash downloading a file with multiple dots on it, for more details see the [Fenix issue](https://github.com/mozilla-mobile/fenix/issues/16443).

* **feature-session**
  * 🚒 Bug fixed [issue #9109](https://github.com/mozilla-mobile/android-components/issues/9109) - Tracking protection shield not getting updated after deleting exception by url [Fenix issue](https://github.com/mozilla-mobile/fenix/issues/16670).

* **feature-app-links**
  * Added handling of PackageItemInfo.packageName NullPointerException on some Xiaomi and TCL devices

* **service-glean**
  * 🆙 Updated Glean to version 33.1.2 ([changelog](https://github.com/mozilla/glean/releases/tag/v33.1.2))

* **feature-tab-collections**:
    * [createCollection] now returns the id of the newly created collection

* **browser-errorpages**:
  * ⚠️ The url encoded error page - `error_page_js` is now clean of inline code. Clients should not rely on inlined code anymore.
  * ⚠️ **This is a breaking change**: Removed the data url encoded error page - `error_pages` which was already deprecated by `error_page_js`.

# 67.0.0

* [Commits](https://github.com/mozilla-mobile/android-components/compare/v66.0.0...v67.0.0)
* [Milestone](https://github.com/mozilla-mobile/android-components/milestone/128?closed=1)
* [Dependencies](https://github.com/mozilla-mobile/android-components/blob/v67.0.0/buildSrc/src/main/java/Dependencies.kt)
* [Gecko](https://github.com/mozilla-mobile/android-components/blob/v67.0.0/buildSrc/src/main/java/Gecko.kt)
* [Configuration](https://github.com/mozilla-mobile/android-components/blob/v67.0.0/.config.yml)

* **browser-engine-gecko**, **browser-engine-gecko-beta**, **browser-engine-gecko-nightly**
  * **Merge day!**
    * `browser-engine-gecko-release`: GeckoView 83.0
    * `browser-engine-gecko-beta`: GeckoView 84.0
    * `browser-engine-gecko-nightly`: GeckoView 85.0

* **feature-sitepermissions**
  * 🚒 Bug fixed [issue #8943](https://github.com/mozilla-mobile/android-components/issues/8943) Refactor `SwipeRefreshFeature` to not use `EngineSession.Observer`, this result in multiple site permissions bugs getting fixed see [fenix#8987](https://github.com/mozilla-mobile/fenix/issues/8987) and [fenix#16411](https://github.com/mozilla-mobile/fenix/issues/16411).

* **feature-prompts**
  * 🚒 Bug fixed [issue #8967](https://github.com/mozilla-mobile/android-components/issues/8967) Crash when trying to upload a file see [fenix#16537](https://github.com/mozilla-mobile/fenix/issues/16537), for more information.
  * 🚒 Bug fixed [issue #8953](https://github.com/mozilla-mobile/android-components/issues/8953) - Scroll to selected prompt choice if one exists.

* **feature-accounts-push**
  * ⚠️ `FxaPushSupportFeature` now re-subscribes to push instead of triggering the registration renewal process - this is a temporary workaround and will be removed in the future, see [#7143](https://github.com/mozilla-mobile/android-components/issues/7143).
  * `FxaPushSupportFeature` now takes an optional crash reporter in the constructor.

# 66.0.0

* [Commits](https://github.com/mozilla-mobile/android-components/compare/v65.0.0...v66.0.0)
* [Milestone](https://github.com/mozilla-mobile/android-components/milestone/127?closed=1)
* [Dependencies](https://github.com/mozilla-mobile/android-components/blob/v66.0.0/buildSrc/src/main/java/Dependencies.kt)
* [Gecko](https://github.com/mozilla-mobile/android-components/blob/v66.0.0/buildSrc/src/main/java/Gecko.kt)
* [Configuration](https://github.com/mozilla-mobile/android-components/blob/v66.0.0/.config.yml)

* **accounts-push**
  * 🚒 Bug fixed [issue #8745](https://github.com/mozilla-mobile/android-components/issues/8745) - Remove OneTimeFxaPushReset from FxaPushSupportFeature
    * ⚠️ **This is a breaking change** because the public API changes with the removal of the class.

* **feature-downloads**
  * 🚒 Bug fixed [issue #8904](https://github.com/mozilla-mobile/android-components/issues/8904) - Fix resuming downloads in nightly/beta more details see the [Fenix issue](https://github.com/mozilla-mobile/fenix/issues/9354).

* **feature-search**
  * ⚠️ **This is a breaking change**: `SearchUseCases` no longer requires a `Context` parameter in the constructor.

* **feature-sitepermissions**
  * ⚠️ **This is a breaking change**: The `SitePermissionsFeature`'s constructor does not requires a `sessionManager` parameter anymore pass a `store` instead.

* **browser-session**
  * `SelectionAwareSessionObserver` is now deprecated. All session state changes can be observed using the browser store (`browser-state` module).

* **feature-addons**
  * `AddonManager.getAddons()` now accepts a new (optional) `allowCache` parameter to configure whether or not a cached response may be returned. This is useful in case a UI flow needs the most up-to-date addons list, or to support "refresh" functionality. By default, cached responses are allowed.

* **service-nimbus**
  * Added new Nimbus rapid experiment library component. This is a Rust based component that is delivered to A-C through the appservices megazord. See the [nimbus-sdk repo](https://github.com/mozilla/nimbus-sdk) for more info.

# 65.0.0

* [Commits](https://github.com/mozilla-mobile/android-components/compare/v64.0.0...v65.0.0)
* [Milestone](https://github.com/mozilla-mobile/android-components/milestone/126?closed=1)
* [Dependencies](https://github.com/mozilla-mobile/android-components/blob/v65.0.0/buildSrc/src/main/java/Dependencies.kt)
* [Gecko](https://github.com/mozilla-mobile/android-components/blob/v65.0.0/buildSrc/src/main/java/Gecko.kt)
* [Configuration](https://github.com/mozilla-mobile/android-components/blob/v65.0.0/.config.yml)

* **feature-tabs**
  * Added `TabsUseCases.RemoveTabsUseCase` for removing an arbitrary list of tabs.

* **browser-state**
  * Added `TabListAction.RemoveTabsAction` to `BrowserAction`.

* **feature-downloads**
  * 🚒 Bug fixed [issue #8823](https://github.com/mozilla-mobile/android-components/issues/8823) Downloads for data URLs were failing on nightly and beta more details in the [Fenix issue](https://github.com/mozilla-mobile/fenix/issues/16228#issuecomment-717976737).
  * 🚒 Bug fixed [issue #8847](https://github.com/mozilla-mobile/android-components/issues/8847) crash when trying to download a file and switching from a normal to a private mode.
  * 🚒 Bug fixed [issue #8857](https://github.com/mozilla-mobile/android-components/issues/8857)  Sometimes it is not possible to dismiss download notifications see [Fenix#15527](https://github.com/mozilla-mobile/fenix/issues/15527) for more information.

* **feature-sitepermissions**
  * ⚠️ **This is a breaking change**: The `SitePermissionsFeature`'s constructor, now requires a new parameter `BrowserStore` object.
  * 🌟 Moved sitePermissionsFeature from using session to using kotlin flow for observing content and app permission requests[#8554](https://github.com/mozilla-mobile/android-components/issues/8554)

* **feature-addons**
  * 🌟️ Added dividers for sections in add-ons list, see [#8703](https://github.com/mozilla-mobile/android-components/issues/8703).

* **feature-top-sites**
  * Added `RenameTopSiteUseCase` to rename pinned site entries. [#8751](https://github.com/mozilla-mobile/android-components/issues/8751)

* **browser-engine-gecko-nightly**
  * Adds optional `PreferredColorScheme` param to `GeckoEngineView`
  * On `GeckoView` init call `coverUntilFirstPaint()` with `PreferredColorScheme`

* **feature-push**
  * Added `disableRateLimit` to `PushConfig` to allow for easier debugging of push during development.
  * Made `AutoPushFeature` aware of the `PushConfig.disableRateLimit` flag.

* **feature-accounts-push**
  * Made `FxaPushSupportFeature` aware of the `PushConfig.disableRateLimit` flag.

* **support-base**
  * Add `LazyComponent`, a wrapper around `lazy` that avoids initializing recursive dependencies until component use.

# 64.0.0

* [Commits](https://github.com/mozilla-mobile/android-components/compare/v63.0.0...v64.0.0)
* [Milestone](https://github.com/mozilla-mobile/android-components/milestone/125?closed=1)
* [Dependencies](https://github.com/mozilla-mobile/android-components/blob/v64.0.0/buildSrc/src/main/java/Dependencies.kt)
* [Gecko](https://github.com/mozilla-mobile/android-components/blob/v64.0.0/buildSrc/src/main/java/Gecko.kt)
* [Configuration](https://github.com/mozilla-mobile/android-components/blob/v64.0.0/.config.yml)

* **browser-engine-gecko**, **browser-engine-gecko-beta**, **browser-engine-gecko-nightly**
  * Exposes GeckoView `CompositorController#ClearColor` as Setting

* **browser-engine-system**
  * ⚠️ **This is a breaking change**: Renames `blackListFile` to `blocklistFile`.
  * ⚠️ **This is a breaking change**: Renames `whiteListFile` to `safelistFile`.

* **feature-addons**
  * 🚒 Bug fixed [issue #7879](https://github.com/mozilla-mobile/android-components/issues/7879) Crash when the default locale is not part of the translations fields of an add-on
  * ⚠️ Removed `Addon.translatedName`, `Addon.translatedSummary` and `Addon.translatedDescription` and added `Addon.translateName(context: Context)`, `Addon.translateSummary(context: Context)` and `Addon.translateDescription(context: Context)`

* **concept-engine**
  * ⚠️ Removed `TrackingCategory`.`SHIMMED`, for user usability reasons, we are going to mark SHIMMED categories as blocked, to follow the same pattern as Firefox desktop for more information see [#8769](https://github.com/mozilla-mobile/android-components/issues/8769)

* **feature-downloads**
  * 🚒 Bug fixed [issue #8585](https://github.com/mozilla-mobile/android-components/issues/8784) create download directory when it doesn't exists for more information see [mozilla-mobile/fenix#15527](https://github.com/mozilla-mobile/fenix/issues/5829).

# 63.0.0

* [Commits](https://github.com/mozilla-mobile/android-components/compare/v62.0.0...v63.0.0)
* [Milestone](https://github.com/mozilla-mobile/android-components/milestone/124?closed=1)
* [Dependencies](https://github.com/mozilla-mobile/android-components/blob/v63.0.0/buildSrc/src/main/java/Dependencies.kt)
* [Gecko](https://github.com/mozilla-mobile/android-components/blob/v63.0.0/buildSrc/src/main/java/Gecko.kt)
* [Configuration](https://github.com/mozilla-mobile/android-components/blob/v63.0.0/.config.yml)

* **browser-engine-gecko**, **browser-engine-gecko-beta**, **browser-engine-gecko-nightly**
  * **Merge day!**
    * `browser-engine-gecko-release`: GeckoView 82.0
    * `browser-engine-gecko-beta`: GeckoView 83.0
    * `browser-engine-gecko-nightly`: GeckoView 84.0

* **feature-addons**
  * 🚒 Bug fixed [issue #8681](https://github.com/mozilla-mobile/android-components/issues/8681) Fenix was consuming a lot of extra space on disk, when an add-on update requires a new permission, more info can be found [here](https://github.com/mozilla-mobile/android-components/issues/8681)
  ```

* All components
 * Updated to Kotlin 1.4.10 and Coroutines 1.3.9.
 * Updated to Android Gradle plugin 4.0.1 (downstream projects need to update too).

* **service-glean**
  * Glean was upgraded to v33.0.0
    * ⚠️ **This is a breaking change**: Updated to the Android Gradle Plugin v4.0.1 and Gradle 6.5.1. Projects using older versions of these components will need to update in order to use newer versions of the Glean SDK.

* **browser-toolbar**
  * Clear tint of tracking protection icon when animatable

* **concept-engine**
  * Added `MediaSession` for the media session API.
  * 🌟 Added a new `TrackingCategory`.`SHIMMED` to indicate that content that would have been blocked has instead been replaced with a shimmed file. See more on [Fenix #14071](https://github.com/mozilla-mobile/fenix/issues/14071)

* **browser-engine-gecko(-nightly)**
  * Added `GeckoMediaSessionController` and `GeckoMediaSessionDelegate` for the media session API.

* **browser-state**
  * Added `MediaSessionState` to `SessionState`.
  * Added `MediaSessionAction` to `BrowserAction`.

* **feature-sitepermissions**
  * ⚠️ **This is a breaking change**: The `SitePermissionsRules`'s constructor, now requires a new parameter `persistentStorage`.
  * 🌟 Added support for the local storage site permission see [#3153](https://github.com/mozilla-mobile/android-components/issues/3153).

* **browser-toolbar**
  * 🌟 Added API to add a click listener to the iconView.

* **feature-prompts**
  * The repost prompt now has different text and will also dismiss the pull to refresh throbber.

* **lib-push-firebase**
  * Upgrade Firebase Cloud Messaging to v20.3.0.
    * ⚠️ **This is a breaking change**: `RemoteMessage` is now non-null in `onMessageReceived`.

# 62.0.0

* [Commits](https://github.com/mozilla-mobile/android-components/compare/v61.0.0...v62.0.0)
* [Milestone](https://github.com/mozilla-mobile/android-components/milestone/122?closed=1)
* [Dependencies](https://github.com/mozilla-mobile/android-components/blob/v62.0.0/buildSrc/src/main/java/Dependencies.kt)
* [Gecko](https://github.com/mozilla-mobile/android-components/blob/v62.0.0/buildSrc/src/main/java/Gecko.kt)
* [Configuration](https://github.com/mozilla-mobile/android-components/blob/v62.0.0/.config.yml)

* **browser-state**
  * ⚠️ **This is a breaking change**: `DownloadState` doesn't support [Parcelable](https://developer.android.com/reference/android/os/Parcelable) anymore.

* **feature-downloads**
  * 🚒 Bug fixed [issue #8585](https://github.com/mozilla-mobile/android-components/issues/8585) fixed regression files not been added to the downloads database system.
  * 🌟 Added new use cases for removing individual downloads (`removeDownload`) and all downloads (`removeAllDownloads`).
  * 🌟 Added support for new download [GeckoView API](https://mozilla.github.io/geckoview/javadoc/mozilla-central/org/mozilla/geckoview/GeckoSession.ContentDelegate.html#onExternalResponse-org.mozilla.geckoview.GeckoSession-org.mozilla.geckoview.GeckoResult-).

* **service-glean**
  * Glean was upgraded to v32.4.1
    * Update `glean_parser` to 1.28.6
      * BUGFIX: Ensure Kotlin arguments are deterministically ordered
    * BUGFIX: Transform ping directory size from bytes to kilobytes before accumulating to `glean.upload.pending_pings_directory_size`

* **feature-customtabs**
  * The drawable for the Action button icon in custom tabs is now scaled to 24dp width an 24dp height.

* **support-images**
  * ⚠️ **This is a breaking change**: `ImageLoader` and `ImageRequest` have moved to the `concept-base` component.

* **browser-session**
  * 🚒 Bug fixed: Having a larger number of tabs slows down cold startup see more on [#8535](https://github.com/mozilla-mobile/android-components/issues/8535) and [#7304](https://github.com/mozilla-mobile/android-components/issues/7304).

* **browser-toolbar**
  * 🚒 Bug fixed: Crash IllegalArgumentException BrowserGestureDetector$CustomScrollDetectorListener see more on [#8356](https://github.com/mozilla-mobile/android-components/issues/8356)

* **feature-qr**
  * 🚒 Bug fixed: Pair message show at every scan after you try to login using scan qr see [#8537](https://github.com/mozilla-mobile/android-components/issues/8537)

* **feature-addons**
  * ⚠️ This is a breaking change for call sites that don't rely on named arguments:
    * `AddonCollectionProvider` now supports configuring a custom collection owner (via AMO user ID or name).
    * `AddonCollectionProvider` now supports configuring the sort order of recommended collections, defaulting to sorting descending by popularity
  ```kotlin
   val addonCollectionProvider by lazy {
        AddonCollectionProvider(
            applicationContext,
            client,
            collectionUser = "16314372"
            collectionName = "myCollection",
            sortOption = SortOption.NAME
            maxCacheAgeInMinutes = DAY_IN_MINUTES
        )
    }
  * Temporary add-ons installed via web-ext are no longer displayed as unsupported.

# 61.0.0

* [Commits](https://github.com/mozilla-mobile/android-components/compare/v60.0.0...v61.0.0)
* [Milestone](https://github.com/mozilla-mobile/android-components/milestone/121?closed=1)
* [Dependencies](https://github.com/mozilla-mobile/android-components/blob/v60.0.0/buildSrc/src/main/java/Dependencies.kt)
* [Gecko](https://github.com/mozilla-mobile/android-components/blob/v60.0.0/buildSrc/src/main/java/Gecko.kt)
* [Configuration](https://github.com/mozilla-mobile/android-components/blob/v60.0.0/.config.yml)

* **browser-session**
  * Added "undo" functionality via `UndoMiddleware`.
* **feature-tabs**
  * Added `TabsUseCases.UndoTabRemovalUseCase` for undoing the removal of tabs.
* **feature-webcompat-reporter**
  * Added the ability to automatically add a screenshot as well as more technical details when submitting a WebCompat report.
* **feature-addons**
  * Temporary add-ons installed via web-ext are no longer displayed as unsupported.
  * 🚒 Bug fixed [issue #8267](https://github.com/mozilla-mobile/android-components/issues/8267) Devtools permission had wrong translation.
  ```
* **concept-menu**
  * 🌟 Added `AsyncDrawableMenuIcon` class to use icons in a menu that will be loaded later.

# 60.0.0

* [Commits](https://github.com/mozilla-mobile/android-components/compare/v59.0.0...v60.0.0)
* [Milestone](https://github.com/mozilla-mobile/android-components/milestone/120?closed=1)
* [Dependencies](https://github.com/mozilla-mobile/android-components/blob/v60.0.0/buildSrc/src/main/java/Dependencies.kt)
* [Gecko](https://github.com/mozilla-mobile/android-components/blob/v60.0.0/buildSrc/src/main/java/Gecko.kt)
* [Configuration](https://github.com/mozilla-mobile/android-components/blob/v60.0.0/.config.yml)

* **browser-engine-gecko**, **browser-engine-gecko-beta**, **browser-engine-gecko-nightly**
  * 🚒 Bug fixed [issue #8431](https://github.com/mozilla-mobile/android-components/issues/8431) update `Session.trackerBlockingEnabled` and `SessionState#trackingProtection#enabled` with the initial tracking protection state.
* **feature-tabs**
  * Added `TabsUseCases.removeNormalTabs()` and `TabsUseCases.removePrivateTabs()`.
  * ⚠️ **This is a breaking change**: Removed `TabsUseCases.removeAllTabsOfType()`.
* **browser-session**
  * Added `SessionManager.removeNormalSessions()` and `SessionManager.removePrivateSessions()`.
* **feature-downloads**
  * 🚒 Bug fixed [issue #8456](https://github.com/mozilla-mobile/android-components/issues/8456) Crash SQLiteConstraintException UNIQUE constraint failed: downloads.id (code 1555).
* **service-glean**
  * Glean was upgraded to v32.4.0
    * Allow using quantity metric type outside of Gecko ([#1198](https://github.com/mozilla/glean/pull/1198))
    * Update `glean_parser` to 1.28.5
      * The `SUPERFLUOUS_NO_LINT` warning has been removed from the glinter. It likely did more harm than good, and makes it hard to make metrics.yaml files that pass across different versions of `glean_parser`.
      * Expired metrics will now produce a linter warning, `EXPIRED_METRIC`.
      * Expiry dates that are more than 730 days (~2 years) in the future will produce a linter warning, `EXPIRATION_DATE_TOO_FAR`.
      * Allow using the Quantity metric type outside of Gecko.
      * New parser configs `custom_is_expired` and `custom_validate_expires` added. These are both functions that take the expires value of the metric and return a bool. (See `Metric.is_expired` and `Metric.validate_expires`). These will allow FOG to provide custom validation for its version-based `expires` values.
    * Add a limit of 250 pending ping files. ([#1217](https://github.com/mozilla/glean/pull/1217)).
    * Don't retry the ping uploader when waiting, sleep instead. This avoids a never-ending increase of the backoff time ([#1217](https://github.com/mozilla/glean/pull/1217)).

# 59.0.0

* [Commits](https://github.com/mozilla-mobile/android-components/compare/v58.0.0...v59.0.0)
* [Milestone](https://github.com/mozilla-mobile/android-components/milestone/119?closed=1)
* [Dependencies](https://github.com/mozilla-mobile/android-components/blob/v59.0.0/buildSrc/src/main/java/Dependencies.kt)
* [Gecko](https://github.com/mozilla-mobile/android-components/blob/v59.0.0/buildSrc/src/main/java/Gecko.kt)
* [Configuration](https://github.com/mozilla-mobile/android-components/blob/v59.0.0/buildSrc/src/main/java/Config.kt)

* **feature-downloads**
  * 🚒 Bug fixed [issue #8354](https://github.com/mozilla-mobile/android-components/issues/8354) Do not restart FAILED downloads.
* **browser-tabstray**
  * Removed the `BrowserTabsTray` that was deprecated in previous releases.
* **service-telemetry**
  * This library has been removed. Please use `service-glean` instead.
* **service-glean**
  * Glean was upgraded to v32.3.2
    * Track the size of the database file at startup ([#1141](https://github.com/mozilla/glean/pull/1141)).
    * Submitting a ping with upload disabled no longer shows an error message ([#1201](https://github.com/mozilla/glean/pull/1201)).
    * BUGFIX: scan the pending pings directories **after** dealing with upload status on initialization. This is important, because in case upload is disabled we delete any outstanding non-deletion ping file, and if we scan the pending pings folder before doing that we may end up sending pings that should have been discarded. ([#1205](https://github.com/mozilla/glean/pull/1205))
    * Move logic to limit the number of retries on ping uploading "recoverable failures" to glean-core. ([#1120](https://github.com/mozilla/glean/pull/1120))
    * The functionality to limit the number of retries in these cases was introduced to the Glean SDK in `v31.1.0`. The work done now was to move that logic to the glean-core in order to avoid code duplication throughout the language bindings.
    * Update `glean_parser` to `v1.28.3`
      * BUGFIX: Generate valid C# code when using Labeled metric types.
      * BUGFIX: Support `HashSet` and `Dictionary` in the C# generated code.
    * Add a 10MB quota to the pending pings storage. ([#1100](https://github.com/mozilla/glean/pull/1110))
    * Handle ping registration off the main thread. This removes a potential blocking call ([#1132](https://github.com/mozilla/glean/pull/1132)).
* **feature-syncedtabs**
  * Added support for indicators to synced tabs `AwesomeBar` suggestions.
* **feature-addons**
  * ⚠️ **This is a breaking change**: The `Addon.translatePermissions` now requires a `context` object and returns a list of localized strings instead of a list of id string resources.
  * 🚒 Bug fixed [issue #8323](https://github.com/mozilla-mobile/android-components/issues/8323) Add-on permission dialog does not prompt for host permissions.

# 58.0.0

* [Commits](https://github.com/mozilla-mobile/android-components/compare/v57.0.0...v58.0.0)
* [Milestone](https://github.com/mozilla-mobile/android-components/milestone/118?closed=1)
* [Dependencies](https://github.com/mozilla-mobile/android-components/blob/v58.0.0/buildSrc/src/main/java/Dependencies.kt)
* [Gecko](https://github.com/mozilla-mobile/android-components/blob/v58.0.0/buildSrc/src/main/java/Gecko.kt)
* [Configuration](https://github.com/mozilla-mobile/android-components/blob/v58.0.0/buildSrc/src/main/java/Config.kt)

* **feature-recentlyclosed**
  * Added a new [RecentlyClosedTabsStorage] and a [RecentlyClosedMiddleware] to maintain a list of restorable recently closed tabs.

# 57.0.0

* [Commits](https://github.com/mozilla-mobile/android-components/compare/v56.0.0...v57.0.0)
* [Milestone](https://github.com/mozilla-mobile/android-components/milestone/117?closed=1)
* [Dependencies](https://github.com/mozilla-mobile/android-components/blob/v57.0.0/buildSrc/src/main/java/Dependencies.kt)
* [Gecko](https://github.com/mozilla-mobile/android-components/blob/v57.0.0/buildSrc/src/main/java/Gecko.kt)
* [Configuration](https://github.com/mozilla-mobile/android-components/blob/v57.0.0/buildSrc/src/main/java/Config.kt)

* **feature-search**
  * ⚠️ **This is a breaking change**: `SearchFeature.performSearch` now takes a second parameter.
  * `BrowserStoreSearchAdapter` and `SearchFeature` can now take a `tabId` parameter.

* **feature-top-sites**
  * ⚠️ **This is a breaking change**: Renames `TopSiteStorage` to `PinnedSitesStorage`.
  * ⚠️ **This is a breaking change**: Renames `TopSiteDao` to `PinnedSiteDao`.
  * ⚠️ **This is a breaking change**: Renames `TopSiteEntity` to `PinnedSiteEntity`.
  * ⚠️ **This is a breaking change**: Replaces `TopSite` interface with a new generic `TopSite` data class.
  * Implements TopSitesFeature based on the RFC [0006-top-sites-feature.md](https://github.com/mozilla-mobile/android-components/blob/main/docs/rfcs/0006-top-sites-feature.md).
  * Downloads, redirect targets, reloads, embedded resources, and frames are no longer considered for inclusion in top sites. Please see [this Application Services PR](https://github.com/mozilla/application-services/pull/3505) for more details.

* **lib-push-firebase**
  * Removed non-essential dependency on `com.google.firebase:firebase-core`.

* **lib-crash**
  * Crash report timestamp is now set to when the crash occurred.
  * When breadcrumbs limit is reached, oldest breadcrumbs are dropped.

* **feature-toolbar**
  * Added `ContainerToolbarFeature` to update the toolbar with the container page action whenever the selected tab changes.

* **browser-state**
  * Added `LastAccessMiddleware` to dispatch `TabSessionAction.UpdateLastAccessAction` when a tab is selected.

* **feature-prompts**
  * Replaced generic icon in `LoginDialogFragment` with site icon (keep the generic one as fallback)

* **browser-engine-gecko**, **browser-engine-gecko-beta**, **browser-engine-gecko-nightly**
  * 🚒 Bug fixed [issue #8240](https://github.com/mozilla-mobile/android-components/issues/8240) Crash when dismissing Share dialog.

* **feature-downloads**
  * ⚠️ **This is a breaking change**: `AndroidDownloadManager.download` returns a `Strings`, `AndroidDownloadManager.tryAgain` requires a `Strings` `id` parameter.
  * ⚠️ **This is a breaking change**: `ConsumeDownloadAction` requires a `Strings` `id` parameter.
  * ⚠️ **This is a breaking change**: `DownloadManager#onDownloadStopped` requires a `Strings` `(DownloadState, Long, Status) -> Unit`.
  * ⚠️ **This is a breaking change**: `DownloadsUseCases.invoke` requires an `Strings` `downloadId` parameter.
  * ⚠️ **This is a breaking change**: `DownloadState.id` has changed its type from `Long` to `String`.
  * ⚠️ **This is a breaking change**: `BrowserState.downloads` has changed it's type from `Map<Long, DownloadState>` to `Map<String, DownloadState>`.
  * 🌟 Added support for persisting/restoring downloads see issue [#7762](https://github.com/mozilla-mobile/android-components/issues/7762).
  * 🌟 Added `DownloadStorage` for querying stored download metadata.
  * 🚒 Bug [issue #8190](https://github.com/mozilla-mobile/android-components/issues/8190) ArithmeticException: divide by zero in Download notification.
  * 🚒 Bug [issue #8363](https://github.com/mozilla-mobile/android-components/issues/8363) IllegalStateException: Not allowed to start service Intent.

* **ui-widgets**
  * 🆕 New VerticalSwipeRefreshLayout that comes to resolve many of the issues of the platform SwipeRefreshLayout and filters out other gestures than swipe down/up.

# 56.0.0

* [Commits](https://github.com/mozilla-mobile/android-components/compare/v55.0.0...v56.0.0)
* [Milestone](https://github.com/mozilla-mobile/android-components/milestone/116?closed=1)
* [Dependencies](https://github.com/mozilla-mobile/android-components/blob/v55.0.0/buildSrc/src/main/java/Dependencies.kt)
* [Gecko](https://github.com/mozilla-mobile/android-components/blob/v55.0.0/buildSrc/src/main/java/Gecko.kt)
* [Configuration](https://github.com/mozilla-mobile/android-components/blob/v55.0.0/buildSrc/src/main/java/Config.kt)

* **feature-prompts**
  * 🌟 Added optional `LoginPickerView` and `onManageLogins` params to `PromptFeature` for a new [LoginPicker] to display a view for selecting one of multiple matching saved logins to fill into a site.

* **concept-tabstray**
  * 🌟 Added `onTabsUpdated` to `TabsTray.Observer` for notifying observers when one or more tabs have been added/removed.

* **browser-tabstray**
  * 🌟 Added the convenience function `TabsAdapter.doOnTabsUpdated` for performing actions only once when the tabs are updated.

* **feature-app-links**
  * 🚒 Bug fixed [issue #8169](https://github.com/mozilla-mobile/android-components/issues/8169) App links dialog will now call `showNow` to immediately show the dialog.

* **browser-thumbnails**
  * 🌟 Exposed `BrowserThumbnail.requestThumbnail` API for consumers.

* **browser-engine-gecko-nightly**
  * 🌟 Added `onPaintStatusReset` when a session's paint has been reset.
  * 🚒 Bug fixed [issue #8123](https://github.com/mozilla-mobile/android-components/issues/8123) Fix history title crash.

* **browser-engine-gecko-beta and **browser-engine-gecko **
  * 🚒 Bug fixed [issue #8123](https://github.com/mozilla-mobile/android-components/issues/8123) Fix history title crash.

* **concept-menu**
  * 🌟 Added `MenuStyle` class to set menu background and width.

* **browser-menu**
  * 🌟 Added `style` parameter to `BrowserMenu.show`.
  * 🚒 Bug fixed [issue #8223](https://github.com/mozilla-mobile/android-components/issues/8223): Fix compound drawable position for RTL.

* **browser-menu2**
  * 🌟 Added `style` parameter to `BrowserMenuController`.

* **ui-widgets**
  * 🌟 Added widget for showing a website in a list, such as in bookmarks or history. The `mozac_primary_text_color` and `mozac_caption_text_color` attributes should be set.

* **browser-icons**
  * 🌟 Expose `BrowserIcons.clear()` as a public API to remove all saved data from disk and memory caches.

* **feature-downloads**
  * 🚒 Bug fixed [issue #8202](https://github.com/mozilla-mobile/android-components/issues/8202): Download's ui were always showing failed status.

* **feature-pwa**
  * ⚠️ **This is a breaking change**: The `SiteControlsBuilder` interface has changed. `buildNotification` now takes two parameters: `Context` and `Notification.Builder`.
  * `WebAppSiteControlsFeature` now supports displaying monochrome icons.

* **service-glean**
  * Glean was updated to v32.1.1
      * Support installing glean_parser in offline mode.
      * Fix a startup crash on some Android 8 (SDK=25) devices, due to a [bug in the Java compiler](https://issuetracker.google.com/issues/110848122#comment17).

* **feature-readerview**
  * 🚒 Bug fixed [issue #8208](https://github.com/mozilla-mobile/android-components/issues/8208): Add a link to the original page in Reader Mode.

* **feature-addons**
  * 🌟 Feature [issue #8200](https://github.com/mozilla-mobile/android-components/issues/8200): "users" in add-ons manager should be renamed to "reviews".

# 55.0.0

* [Commits](https://github.com/mozilla-mobile/android-components/compare/v54.0.0...v55.0.0)
* [Milestone](https://github.com/mozilla-mobile/android-components/milestone/115?closed=1)
* [Dependencies](https://github.com/mozilla-mobile/android-components/blob/v55.0.0/buildSrc/src/main/java/Dependencies.kt)
* [Gecko](https://github.com/mozilla-mobile/android-components/blob/v55.0.0/buildSrc/src/main/java/Gecko.kt)
* [Configuration](https://github.com/mozilla-mobile/android-components/blob/v55.0.0/buildSrc/src/main/java/Config.kt)

* **browser-engine-gecko**, **browser-engine-gecko-beta**, **browser-engine-gecko-nightly**
  * Fixed issue [#7983](https://github.com/mozilla-mobile/android-components/issues/7983), crash when a file name wasn't provided when uploading a file.

* **service-glean**
  * Glean was updated to v32.1.0
    * The rate limiter now allows 15, rather than 10, pings per minute.

* **storage-sync**
  * Fixed [issue #8011](https://github.com/mozilla-mobile/android-components/issues/8011) PlacesConnectionBusy: Error executing SQL: database is locked.

* **feature-app-links**
  * Fixed [issue #8122](https://github.com/mozilla-mobile/android-components/issues/8122) App link redirecting to Play Store, rather than to installed app.

# 54.0.0

* [Commits](https://github.com/mozilla-mobile/android-components/compare/v53.0.0...v54.0.0)
* [Milestone](https://github.com/mozilla-mobile/android-components/milestone/113?closed=1)
* [Dependencies](https://github.com/mozilla-mobile/android-components/blob/v54.0.0/buildSrc/src/main/java/Dependencies.kt)
* [Gecko](https://github.com/mozilla-mobile/android-components/blob/v54.0.0/buildSrc/src/main/java/Gecko.kt)
* [Configuration](https://github.com/mozilla-mobile/android-components/blob/v54.0.0/buildSrc/src/main/java/Config.kt)

* **concept-menu**
  * Added `orientation` parameter to `MenuController.show`. Passing null (the default) tells the menu to determine the best orientation itself.

* **browser-menu2**
  * ⚠️ **This is a breaking change**: `BrowserMenuController.show` no longer supports the width parameter.

* **feature-app-links**
  * Added `loadUrlUseCase` as a parameter for `AppLinksFeature`.  This is used to load the URL if the user decides to not launch the link in the external app.

* **concept-awesomebar**
  * Added `AwesomeBar.setOnEditSuggestionListener()` to register a callback when a search term is selected to be edited further.

* **browser-toolbar**
  * `BrowserToolbar.setSearchTerms()` can now be called during `State.EDIT`

* **browser-awesomebar**
  * The view of `DefaultSuggestionViewHolder` now contains a button to select a search term for further editing. Clicking it will invoke the callback registered in `BrowserAwesomeBar.setOnEditSuggestionListener()`

* **browser-menu**
  * ⚠️ **This is a breaking change**: Removed `SimpleBrowserMenuHighlightableItem.itemType`. Use a WeakMap instead if you need to attach private data.

* **browser-menu**
  * For a11y, `BrowserMenuImageSwitch` now highlights the entire row, not just the switch

* **concept-engine**
  * Added the `cookiePurging` property to `TrackingProtectionPolicy` and `TrackingProtectionPolicyForSessionTypes` constructors to enable/disable cookie purging feature read more about it [here](https://blog.mozilla.org/blog/2020/08/04/latest-firefox-rolls-out-enhanced-tracking-protection-2-0-blocking-redirect-trackers-by-default/).

* **browser-engine-nightly**
  * Added `cookiePurging` to `TrackingProtectionPolicy.toContentBlockingSetting`.

* **feature-addons**
  * ⚠️ **This is a breaking change**: Unified addons icons design with the one of favicons used all throughout the app. Specifying a different background is not possible anymore.

# 53.0.0

* [Commits](https://github.com/mozilla-mobile/android-components/compare/v52.0.0...v53.0.0)
* [Milestone](https://github.com/mozilla-mobile/android-components/milestone/112?closed=1)
* [Dependencies](https://github.com/mozilla-mobile/android-components/blob/v53.0.0/buildSrc/src/main/java/Dependencies.kt)
* [Gecko](https://github.com/mozilla-mobile/android-components/blob/v53.0.0/buildSrc/src/main/java/Gecko.kt)
* [Configuration](https://github.com/mozilla-mobile/android-components/blob/v53.0.0/buildSrc/src/main/java/Config.kt)

* **browser-engine-gecko**, **browser-engine-gecko-beta**, **browser-engine-gecko-nightly**
  * **Merge day!**
    * `browser-engine-gecko`: GeckoView 79.0
    * `browser-engine-gecko-beta`: GeckoView 80.0
    * `browser-engine-gecko-nightly`: GeckoView 81.0

* **feature-downloads**
  * ⚠️ **This is a breaking change**: Removed the following properties from `DownloadJobState` in `AbstractFetchDownloadService` and added to `DownloadState`: `DownloadJobStatus` (now renamed to `DownloadStatus`) and `currentBytesCopied`. These properties can now be read from `DownloadState`.
  * ⚠️ **This is a breaking change**: Removed the enum class `DownloadJobStatus` from `AbstractFetchDownloadService` and moved into `DownloadState`, and removed the `ACTIVE` state while introducing two new states called `INITIATED` and `DOWNLOADING`.
  * ⚠️ **This is a breaking change**: Renamed the following data classes from `BrowserAction`: `QueuedDownloadAction` to `AddDownloadAction`, `RemoveQueuedDownloadAction` to `RemoveDownloadAction`, `RemoveAllQueuedDownloadsAction` to `RemoveAllDownloadsAction`, and `UpdateQueuedDownloadAction` to `UpdateDownloadAction`.
  * ⚠️ **This is a breaking change**: Renamed `queuedDownloads` from `BrowserState` to `downloads` .
  * Removed automatic deletion of `downloads` upon a completed download.
  * 🆕 Added support for choosing a third party app to perform a download.

* **browser-menu**
  * ⚠️ **This is a breaking change**: `BrowserMenuItemToolbar.Button.longClickListener` is now nullable and defaults to null.

* **concept-menu**
  * Added `SmallMenuCandidate.onLongClick` to handle long click of row menu buttons.

* **service-glean**
  * Glean was updated to v31.6.0
    * Limit ping request body size to 1MB. ([#1098](https://github.com/mozilla/glean/pull/1098))
    * BUGFIX: Require activities executed via `GleanDebugView` to be exported.

* **feature-downloads**
  * ⚠️ **This is a breaking change**: `DownloadsFeature` is no longer accepting a custom download dialog but supporting customizations via the `promptStyling` parameter. The `dialog` parameter was unused so far. If it's required in the future it will need to be replaced with a lambda or factory so that the feature can create instances of the dialog itself, as needed.

* **feature-webcompat-reporter**
  * Added a second parameter to the `install` method: `productName` allows to provide a unique product name per usage for automatic product-labelling on webcompat.com

* **feature-contextmenu**
  * Do not show the "Download link" option for html URLs.
  * Uses a speculative check, may not work in all cases.

* **ui-widgets**
  * Added shared ImageView style for favicons. The `mozac_widget_favicon_background_color` and `mozac_widget_favicon_border_color` attributes should be set, then `style="@style/Mozac.Widgets.Favicon"` can be added to an ImageView.

# 52.0.0

* [Commits](https://github.com/mozilla-mobile/android-components/compare/v51.0.0...v52.0.0)
* [Milestone](https://github.com/mozilla-mobile/android-components/milestone/111?closed=1)
* [Dependencies](https://github.com/mozilla-mobile/android-components/blob/v52.0.0/buildSrc/src/main/java/Dependencies.kt)
* [Gecko](https://github.com/mozilla-mobile/android-components/blob/v52.0.0/buildSrc/src/main/java/Gecko.kt)
* [Configuration](https://github.com/mozilla-mobile/android-components/blob/v52.0.0/buildSrc/src/main/java/Config.kt)

* **browser-icons**
  * Added `BrowserIcons.clear()` to remove all saved data from disk and memory caches.

* **support-images**
  * ⚠️ **This is a breaking change**: Removed `ImageLoader.loadIntoView(view: ImageView, id: String)` extension function.

* **service-glean**
  * Glean was updated to v31.6.0
    * Implement ping tagging (i.e. the `X-Source-Tags` header) ([#1074](https://github.com/mozilla/glean/pull/1074)). Note that this is not yet implemented for iOS.
    * String values that are too long now record `invalid_overflow` rather than `invalid_value` through the Glean error reporting mechanism. This affects the string, event and string list metrics.
    * `metrics.yaml` files now support a `data_sensitivity` field to all metrics for specifying the type of data collected in the field.
    * Allow defining which `Activity` to run next when using the `GleanDebugActivity`.
    * Implement JWE metric type ([#1073](https://github.com/mozilla/glean/pull/1073), [#1062](https://github.com/mozilla/glean/pull/1062)).
    * DEPRECATION: `getUploadEnabled` is deprecated (respectively `get_upload_enabled` in Python) ([#1046](https://github.com/mozilla/glean/pull/1046))
      * Due to Glean's asynchronous initialization the return value can be incorrect.
        Applications should not rely on Glean's internal state.
        Upload enabled status should be tracked by the application and communicated to Glean if it changes.
        Note: The method was removed from the C# and Python implementation.
    * Update `glean_parser` to `v1.28.1`
      * The `glean_parser` linting was leading consumers astray by incorrectly suggesting that `deletion-request` be instead `deletion_request` when used for `send_in_pings`. This was causing metrics intended for the `deletion-request` ping to not be included when it was collected and submitted. Consumers that are sending metrics in the `deletion-request` ping will need to update the `send_in_pings` value in their metrics.yaml to correct this.
      * Fixes a bug in doc rendering.

* **feature-syncedtabs**
  * ⚠️ **This is a breaking change**: Adds context to the constructor of `SyncedTabsFeature`.

* **browser-tabstray**
  * ⚠️ **This is a breaking change**: The `BrowserTabsTray` is now deprecated. Using a `RecyclerView` directly is now recommended.
  * ⚠️ **This is a breaking change**: `ViewHolderProvider` no longer has a second param.
  * ⚠️ **This is a breaking change**: `TabsAdapter` has a `styling` field `TabsTrayStyling`.

* **browser-menu2**
  * Added new component to replace **browser-menu**. menu2 uses immutable data types and better integrates with `BrowserStore`.

* **concept-menu**
  * Added concept component to contain data classes for menu items and interfaces for menu controllers.

* **browser-toolbar**
  * Added support for the new `MenuController` interface for menu2.
    When a menu controller is added to a toolbar, it will be used in place of the `BrowserMenuBuilder`.
    The builder will supply items to the `MenuController` in `invalidateMenu` if it is kept.

* **feature-containers**
  * Adds a `ContainerMiddleware` that connects container browser actions with the `ContainerStorage`.

* **feature-app-links**
  * ⚠️ **This is a breaking change**: add `lastUri` as a parameter for `AppLinksInterceptor`.

* **concept-engine**, **browser-engine-***
  * ⚠️ **This is a breaking change**: add `lastUri` as a parameter for `RequestInterceptor.onLoadRequest`.

* **support-ktx**
  * Added `Vibrator.vibrateOneShot` compat method.

# 51.0.0

* [Commits](https://github.com/mozilla-mobile/android-components/compare/v50.0.0...v51.0.0)
* [Milestone](https://github.com/mozilla-mobile/android-components/milestone/110?closed=1)
* [Dependencies](https://github.com/mozilla-mobile/android-components/blob/v51.0.0/buildSrc/src/main/java/Dependencies.kt)
* [Gecko](https://github.com/mozilla-mobile/android-components/blob/v51.0.0/buildSrc/src/main/java/Gecko.kt)
* [Configuration](https://github.com/mozilla-mobile/android-components/blob/v51.0.0/buildSrc/src/main/java/Config.kt)

* **browser-session**
  * ⚠️ **This is a breaking change**: Removed the following properties from `Session`: `findResults`, `hitResult`, `fullScreenMode` and `layoutInDisplayCutoutMode`. The values still exist in `BrowserState` and can be read from there.

* **support-images**
  * ⚠️ **This is a breaking change**: Removed `ImageRequest` in favor of `ImageSaveRequest` and `ImageLoadRequest` to separate the information passed to methods that load and save images.
  * ⚠️ **This is a breaking change**: `ImageLoader.loadIntoView()` now takes an `ImageSaveRequest` instead of an `ImageRequest`.

* **browser-thumbnails**
  * ⚠️ **This is a breaking change**: `ThumbnailStorage.saveThumbnail()` now takes an `ImageSaveRequest` instead of an `ImageRequest`.
  * ⚠️ **This is a breaking change**: `ThumbnailStorage.loadThumbnail()` now takes an `ImageLoadRequest` instead of an `ImageRequest`.

* **feature-addons**
    * AddonManager now receives a `WebExtensionRuntime` instead of an `Engine`. This has no impact to consumers of `feature-addons` as `Engine` already implements `WebExtensionRuntime`.

* **browser-session**
  * ⚠️ **This is a breaking change**: `Session.Source` was moved to browser-state and is now `SessionState.Source`. No change is required other than fixing imports.

* **browser-engine-beta**
  * Added `TrackingProtectionPolicy.toContentBlockingSetting` extension methods to convert a policy to GeckoView's `ContentBlocking.Setting`.

* **browser-engine-nightly**
  * Added `TrackingProtectionPolicy.toContentBlockingSetting` extension methods to convert a policy to GeckoView's `ContentBlocking.Setting`.
  * Added checks to not apply the same policy twice if they are the same as already on the engine.

* **feature-pwa**
  * Added `ManifestStorage.loadShareableManifests` to get manifest with a `WebAppManifest.ShareTarget`.

* **support-ktx**
  * Add `Activity.reportFullyDrawnSafe`, a function to call `Activity.reportFullyDrawn` while catching crashes under some circumstances.

# 50.0.0

* [Commits](https://github.com/mozilla-mobile/android-components/compare/v49.0.0...v50.0.0)
* [Milestone](https://github.com/mozilla-mobile/android-components/milestone/109?closed=1)
* [Dependencies](https://github.com/mozilla-mobile/android-components/blob/v50.0.0/buildSrc/src/main/java/Dependencies.kt)
* [Gecko](https://github.com/mozilla-mobile/android-components/blob/v50.0.0/buildSrc/src/main/java/Gecko.kt)
* [Configuration](https://github.com/mozilla-mobile/android-components/blob/v50.0.0/buildSrc/src/main/java/Config.kt)

* **feature-session**
  * Added `SessionFeature.release()`: Calling this method stops the feature from rendering sessions on the `EngineView` (until explicitly started again) and releases an already rendering session from the `EngineView`.
  * Added `SessionUseCases.goToHistoryIndex` to allow consumers to jump to a specific index in a session's history.
  * Added `flags` parameter to `ReloadUrlUseCase`.

* **support-ktx**
  * Adds `Bundle.contentEquals` function to check if two bundles are equal.

* **concept-engine**
  * Added `EngineSession.goToHistoryIndex` to jump to a specific index in a session's history.
  * Adds `flags` parameter to `reload`.

* **service-glean**
  * Glean was updated to v31.4.1
    * Remove locale from baseline ping. ([1609968](https://bugzilla.mozilla.org/show_bug.cgi?id=1609968), [#1016](https://github.com/mozilla/glean/pull/1016))
    * Persist X-Debug-ID header on store ping. ([1605097](https://bugzilla.mozilla.org/show_bug.cgi?id=1605097), [#1042](https://github.com/mozilla/glean/pull/1042))
    * BUGFIX: raise an error if Glean is initialized with an empty string as the `application_id` ([#1043](https://github.com/mozilla/glean/pull/1043)).
    * Enable debugging features through environment variables. ([#1058](https://github.com/mozilla/glean/pull/1058))
    * BUGFIX: fix `int32` to `ErrorType` mapping. The `InvalidOverflow` had a value mismatch between glean-core and the bindings. This would only be a problem in unit tests. ([#1063](https://github.com/mozilla/glean/pull/1063))
    * Enable propagating options to the main product Activity when using the `GleanDebugActivity`.
    * BUGFIX: Fix the metrics ping collection for startup pings such as `reason=upgrade` to occur in the same thread/task as Glean initialize. Otherwise, it gets collected after the application lifetime metrics are cleared such as experiments that should be in the ping. ([#1069](https://github.com/mozilla/glean/pull/1069))

* **service-location**
  * `LocationService.hasRegionCached()` is introduced to query if the region is already cached and a long running operation to fetch the region is not needed.

* **browser-state**
  * Added map of `SessionState.contextId` and their respective `ContainerState` in `BrowserState` to track the state of a container.

* **browser-menu**
  * Added an optional `longClickListener` parameter to `BrowserMenuItemToolbar.Button` and `BrowserMenuItemToolbar.TwoStateButton` to handle long click events.

# 49.0.0

* [Commits](https://github.com/mozilla-mobile/android-components/compare/v48.0.0...v49.0.0)
* [Milestone](https://github.com/mozilla-mobile/android-components/milestone/108?closed=1)
* [Dependencies](https://github.com/mozilla-mobile/android-components/blob/v49.0.0/buildSrc/src/main/java/Dependencies.kt)
* [Gecko](https://github.com/mozilla-mobile/android-components/blob/v49.0.0/buildSrc/src/main/java/Gecko.kt)
* [Configuration](https://github.com/mozilla-mobile/android-components/blob/v49.0.0/buildSrc/src/main/java/Config.kt)

* **feature-session**
  * ⚠️ **This is a breaking change**: `FullScreenFeature`, `SettingsUseCases`, `SwipeRefreshFeature` and `SessionFeature` now require a `BrowserStore` instead of a `SessionManager`.
  * ⚠️ **This is a breaking change**: `SessionFeature` now requires an `EngineSessionUseCases` instance.
  * ⚠️ **This is a breaking change**: `TrackingProtectionUseCases` now requires a `BrowserStore` instead of a `SessionManager`.

* **feature-tabs**
  * ⚠️ **This is a breaking change**: `TabsUseCases.AddNewTabUseCase` and `TabsUseCases.AddNewPrivateTabUseCase` now require a `BrowserStore` instead of a `SessionManager`.

* **browser-session**
  * `SessionManager.getEngineSession()` is now deprecated. From now on please read `EngineSession` instances of tabs from `BrowserState`.

* **service-sync-logins**
  * ⚠️ **This is a breaking change**: removed `isAutofillEnabled` lambda from `GeckoLoginStorageDelegate` because setting has been exposed through GV

* **concept-engine**
  * Adds `profiler` property with `isProfilerActive`, `getProfilerTime` and `addMarker` Firefox Profiler APIs. These will allow to add profiler markers.

* **support-ktx**
  * Adds `Resources.getSpanned` to format strings using style spans.
  * Adds `Resources.locale` to get the corresponding locale on all SDK versions.

* **feature-logins**
  * 🆕 New component for logins related features.
  * Adds `LoginExceptionStorage` for storing and accessing save login prompt exceptions.

* **feature-prompts**
   * Added an optional `LoginExceptions` param that a storage layer can implement to check for exceptions before showing a save login prompt.

# 48.0.0

* [Commits](https://github.com/mozilla-mobile/android-components/compare/v47.0.0...v48.0.0)
* [Milestone](https://github.com/mozilla-mobile/android-components/milestone/107?closed=1)
* [Dependencies](https://github.com/mozilla-mobile/android-components/blob/v48.0.0/buildSrc/src/main/java/Dependencies.kt)
* [Gecko](https://github.com/mozilla-mobile/android-components/blob/v48.0.0/buildSrc/src/main/java/Gecko.kt)
* [Configuration](https://github.com/mozilla-mobile/android-components/blob/v48.0.0/buildSrc/src/main/java/Config.kt)

* **feature-intent**
   * ⚠️ **This is a breaking change**: `IntentProcessor.process` is not a suspend function anymore.

* **feature-search**
  * Adds optional `parentSession` to attach to a new search session in `SearchUseCases`

* **feature-contextmenu**
  * Add "Share image" to context menu.

* **feature-session**
  * ⚠️ **This is a breaking change**: `AbstractCustomTabsService` now requires `CustomTabsServiceStore`.
  * ⚠️ **This is a breaking change**: `httpClient` and `apiKey` have been removed from `AbstractCustomTabsService`. They should be replaced with building `DigitalAssetLinksApi` and passing it to `relationChecker`.
  * Added `relationChecker` to customize Digital Asset Links handling.

* **feature-pwa**
  * ⚠️ **This is a breaking change**: `TrustedWebActivityIntentProcessor` now requires a `RelationChecker` instead of `httpClient` and `apiKey`.
  * ⚠️ **This is a breaking change**: Removed unused API from `WebAppShortcutManager`: uninstallShortcuts
  * `WebAppShortcutManager` gained a new API: recentlyUsedWebAppsCount. Allows counting recently used web apps.

* **browser-thumbnails**
  * The `ThumbnailMiddleware` deletes the tab's thumbnail from the storage when the sessions are removed.
  * `BrowserThumbnails` waits for the `firstContentfulPaint` before requesting a screenshot.

* **feature-tabs**
  * ⚠️ **This is a breaking change**: Removes unused `ThumbnailsUseCases` since we now load thumbnails via `ThumbnailLoader`. See [#7313](https://github.com/mozilla-mobile/android-components/issues/7313).
  * ⚠️ **This is a breaking change**: Removes `ThumbnailsUseCases` as a parameter in `TabsFeature` and `TabsTrayPresenter`.
  * ⚠️ **This is a breaking change**: Change the id parameter to accept a new `ImageRequest` in `ImageLoader`, which
    allows consumers of `ThumbnailLoader` to specify the preferred image size along with the id when loading an image.

* **feature-privatemode**
  * Add `PrivateNotificationFeature` to display a notification when private sessions are open.

* **service-glean**
  * Glean was updated to v31.2.3
    * BUGFIX: Correctly format the date and time in the Date header
    * Feature: Add rate limiting capabilities to the upload manager
    * BUGFIX: baseline pings with reason "dirty startup" are no longer sent if Glean did not full initialize in the previous run
    * BUGFIX: Compile dependencies with `NDEBUG` to avoid linking unavailable symbols.
      This fixes a crash due to a missing `stderr` symbol on older Android.
    * BUGFIX: Fix mismatch in events keys and values by using glean_parser version 1.23.0.

* **feature-webnotifications**
  * `WebNotificationFeature` checks the site permissions first before showing a notification.
  * Notifications with a long text body are now expandable to show the full text.

* **feature-addons**
  * Add `Addon.createdAtDate` and `Addon.updatedAtDate` extensions to get `Addon.createdAt` and `Addon.updatedAt` as a `Date`.

# 47.0.0

* [Commits](https://github.com/mozilla-mobile/android-components/compare/v46.0.0...v47.0.0)
* [Milestone](https://github.com/mozilla-mobile/android-components/milestone/106?closed=1)
* [Dependencies](https://github.com/mozilla-mobile/android-components/blob/v47.0.0/buildSrc/src/main/java/Dependencies.kt)
* [Gecko](https://github.com/mozilla-mobile/android-components/blob/v47.0.0/buildSrc/src/main/java/Gecko.kt)
* [Configuration](https://github.com/mozilla-mobile/android-components/blob/v47.0.0/buildSrc/src/main/java/Config.kt)

* **service-digitalassetlinks**
  * Added new component for listing and checking Digital Asset Links. Contains a local checker and a version that uses Google's API.

# 46.0.0

* [Commits](https://github.com/mozilla-mobile/android-components/compare/v44.0.0...v46.0.0)
* [Milestone](https://github.com/mozilla-mobile/android-components/milestone/105?closed=1)
* [Dependencies](https://github.com/mozilla-mobile/android-components/blob/v46.0.0/buildSrc/src/main/java/Dependencies.kt)
* [Gecko](https://github.com/mozilla-mobile/android-components/blob/v46.0.0/buildSrc/src/main/java/Gecko.kt)
* [Configuration](https://github.com/mozilla-mobile/android-components/blob/v46.0.0/buildSrc/src/main/java/Config.kt)

* **concept-engine**
  * Exposed `GeckoRuntimeSettings#setLoginAutofillEnabled` to control whether login forms should be automatically filled in suitable situations

* **browser-icons**
  * Fixed issue [#7142](https://github.com/mozilla-mobile/android-components/issues/7142)

* **feature-downloads**
  * On devices older than Q we were not adding downloads to the system download database for more information see [#7230](https://github.com/mozilla-mobile/android-components/issues/7230)

* **browser-storage-sync**
  * Added `getTopFrecentSites` to `PlacesHistoryStorage`, which returns a list of the top frecent site infos
    sorted by most to least frecent.

* **local development**
  * Enable local Gradle Build Cache to speed-up local builds. Build cache is located in `.build-cache/`, clear it if you run into strange problems and please file an issue.

* **support-rustlog**
  * `RustLog.enable` now takes an optional [CrashReporting] instance which is used to submit error-level log messages as `RustErrorException`s.

* **feature-push**
  * Fixed a bug where we do not verify subscriptions on first attempt.

* **feature-prompts**
  * Select a regular tab first if that exists before checking custom tabs.

* **feature-session**
  * ⚠️ **This is a breaking change**: `SettingsUseCases` now requires an engine reference, to clear speculative sessions if engine settings change.
  * ⚠️ **This is a breaking change**: `PictureInPictureFeature` now takes `BrowserStore` instead of `SessionManager`.
  * ⚠️ **This is a breaking change**: The `pipChanged` callback has been removed. You should now observe `ContentState.pictureInPictureEnabled` instead.

* **feature-containers**
  * Adds a new storage component to store containers (contextual identities) in a Room database and provides the
    necessary APIs to get, add and remove containers.

* **feature-webnotifications**
  * Adds support for displaying the `source` URL the WebNotification originated from.

* **feature-tabs**
  * ⚠️ **This is a breaking change**: `TabsFeature` now supports providing custom use case implementations. Therefore, an instance of `SelectTabUseCase` and `RemoveTabUseCase` have to be provided.

* **support-ktx**
  * Added `Uri.sameHostAs` to check if two Uris have the same host (both http/https, both same domain).
  * Added `Uri.sameOriginAs` to check if two Uris have the same origin (same host, same port).
  * Added `Uri.isInScope` to check if a Uri is within one of the given scopes.

* **browser-state**
  * Added `ContentState.pictureInPictureEnabled` to track if Picture in Picture mode is in use.

* **feature-pwa**
  * ⚠️ **This is a breaking change**: `WebAppHideToolbarFeature` now takes `BrowserStore` instead of `SessionManager`. `trustedScopes` is now derived from `CustomTabsServiceStore` and `WebAppManifest`. `setToolbarVisibility` should now be used set the visibility of the toolbar.
  * ⚠️ **This is a breaking change**: `onToolbarVisibilityChange` has been removed. You should now observe `BrowserStore` instead.

* **feature-tab-collections**:
  * ⚠️ **This is a breaking change**: `TabCollectionStorage.getCollections` now returns `Flow` instead of `LiveData`. Use `Flow.asLiveData` to convert the result into a `LiveData` again.

* **feature-top-sites**:
  * ⚠️ **This is a breaking change**: `TopSiteStorage.getTopSites` now returns `Flow` instead of `LiveData`. Use `Flow.asLiveData` to convert the result into a `LiveData` again.

* **service-glean**
  * Glean was updated to v31.1.1
    * Smaller binary library after a big dependency was dropped
    * Limit the number of upload retries in all implementations

* **support-images**:
  * Added `ImageLoader` API for loading images directly into an `ImageView`.

* **browser-tabstray**:
  * ⚠️ **This is a breaking change**: `TabsAdapter` and `DefaultTabViewHolder` take an optional `ImageLoader` for loading browser thumbnails.
  * Fixed a bug in `TabsThumbnailView` where the `scaleFactor` was not applied all the time when expected.

* **browser-menu**:
  * DynamicWidthRecyclerView will still be able to have a dynamic width between xml set minWidth and maxWidth attributes but we'll now enforce the following:
    - minimum width 112 dp
    - maximum width - screen width minus a 48dp tappable “exit area”

# 45.0.0

* ⚠️ This release can't be used due to a bad build.

# 44.0.0

* [Commits](https://github.com/mozilla-mobile/android-components/compare/v43.0.0...v44.0.0)
* [Milestone](https://github.com/mozilla-mobile/android-components/milestone/104?closed=1)
* [Dependencies](https://github.com/mozilla-mobile/android-components/blob/v44.0.0/buildSrc/src/main/java/Dependencies.kt)
* [Gecko](https://github.com/mozilla-mobile/android-components/blob/v44.0.0/buildSrc/src/main/java/Gecko.kt)
* [Configuration](https://github.com/mozilla-mobile/android-components/blob/v44.0.0/buildSrc/src/main/java/Config.kt)

* **browser-engine-gecko-nightly**
  * Added support for [onbeforeunload prompt](https://developer.mozilla.org/en-US/docs/Web/API/WindowEventHandlers/onbeforeunload)

* **feature-tabs**
  * Added an optional `ThumbnailsUseCases` to `TabsFeature` and `TabsTrayPresenter` for loading a
    tab's thumbnail.

* **browser-thumbnails**
  * Adds `LoadThumbnailUseCase` in `ThumbnailsUseCases` for loading the thumbnail of a tab.
  * Adds `ThumbnailStorage` as a storage layer for handling saving and loading a thumbnail from the
    disk cache.

* **feature-push**
  * Adds the `getSubscription` call to check if a subscription exists.

* **browser-engine-gecko-***
  * Fixes GeckoWebPushDelegate to gracefully return when a subscription is not available.

* **feature-session**
  * Removes unused `ThumbnailsFeature` since this has been refactored into its own browser-thumbnails component in
    [#6827](https://github.com/mozilla-mobile/android-components/issues/6827).

* **browser-state**
  * Adds `BrowserState.getNormalOrPrivateTabs(private: Boolean)` to get `normalTabs` or `privateTabs` based on a boolean condition.

* **support-utils**
  * `URLStringUtils.isURLLikeStrict`, deprecated in 40.0.0, was now removed due to performance issues. Use the less strict and much faster `isURLLike` instead or customize based on `:lib-publicsuffixlist`.

* **support-ktx**
  * `String.isUrlStrict`, deprecated in 40.0.0, was now removed due to performance issues. Use the less strict `isURL` instead or customize based on `:lib-publicsuffixlist`.

* **service-glean**
  * Glean was updated to v31.0.2
    * Provide a new upload mechanism, now driven by internals. This has no impact to consumers of service-glean.
    * Automatically Gzip-compress ping payloads before upload
    * Upgrade `glean_parser` to v1.22.0

# 43.0.0

* [Commits](https://github.com/mozilla-mobile/android-components/compare/v42.0.0...v43.0.0)
* [Milestone](https://github.com/mozilla-mobile/android-components/milestone/103?closed=1)
* [Dependencies](https://github.com/mozilla-mobile/android-components/blob/v43.0.0/buildSrc/src/main/java/Dependencies.kt)
* [Gecko](https://github.com/mozilla-mobile/android-components/blob/v43.0.0/buildSrc/src/main/java/Gecko.kt)
* [Configuration](https://github.com/mozilla-mobile/android-components/blob/v43.0.0/buildSrc/src/main/java/Config.kt)

* **feature-downloads**
  * ⚠️ **This is a breaking change**: DownloadManager and DownloadService are now using the browser store to keep track of queued downloads. Therefore, an instance of the store needs to be provided when constructing manager and service. There's also a new DownloadMiddleware which needs to be provided to the store.

  ```kotlin
   val store by lazy {
        BrowserStore(middleware = listOf(
            MediaMiddleware(applicationContext, MediaService::class.java),
            DownloadMiddleware(applicationContext, DownloadService::class.java),
            ...
        ))
    }
  )

  val feature = DownloadsFeature(
      requireContext().applicationContext,
      store = components.store,
      useCases = components.downloadsUseCases,
      fragmentManager = childFragmentManager,
      onDownloadStopped = { download, id, status ->
          Logger.debug("Download done. ID#$id $download with status $status")
      },
      downloadManager = FetchDownloadManager(
          requireContext().applicationContext,
          components.store, // Store needs to be provided now
          DownloadService::class
      ),
      tabId = sessionId,
      onNeedToRequestPermissions = { permissions ->
          requestPermissions(permissions, REQUEST_CODE_DOWNLOAD_PERMISSIONS)
      }
  )

  class DownloadService : AbstractFetchDownloadService() {
    override val httpClient by lazy { components.core.client }
    override val store: BrowserStore by lazy { components.core.store } // Store needs to be provided now
  }
  ```

  * Fixed issue [#6893](https://github.com/mozilla-mobile/android-components/issues/6893).
  * Add notification grouping to downloads Fenix issue [#4910](https://github.com/mozilla-mobile/android-components/issues/4910).

* **feature-tabs**
  * Makes `TabsAdapter` open to subclassing.

* **feature-intent**
  * Select existing tab by url when trying to open a new tab in `TabIntentProcessor`

* **feature-media**
  * Adds `MediaFullscreenOrientationFeature` to autorotate activity while in fullscreen based on media aspect ratio.

* **support-images**
  * ⚠️ **This is a breaking change**: Extracts `AndroidIconDecoder`, `IconDecoder` and `DesiredSize` out of `browser-icons`
    into a new component `support-images`, which provides helpers for handling images. `AndroidIconDecoder` and `IconDecoder`
    are renamed to `AndroidImageDecoder` and `ImageDecoder` in `support-images`.

* **support-utils**
  * `URLStringUtils.isURLLike()` will now consider URLs containing double dash ("--") as valid.

* **browser-thumbnails**
  * Adds `ThumbnailDiskCache` for storing and restoring thumbnail bitmaps into a disk cache.

* **concept-engine**
  * Adds `onHistoryStateChanged` method and corresponding `HistoryItem` data class.

* **browser-state**
  * Adds `history` to `ContentState` to check the back and forward history list.

* **service-glean**
  * BUGFIX: Fix a race condition that leads to a `ConcurrentModificationException`. [Bug 1635865](https://bugzilla.mozilla.org/1635865)

* **browser-menu**
  * Added `AbstractParentBrowserMenuItem` and `ParentBrowserMenuItem` for handling nested sub menu items on view click.
  * ⚠️ **This is a breaking change**: `WebExtensionBrowserMenuBuilder` now returns as a sub menu entry for add-ons. The sub
    menu also contains an access entry for Add-ons Manager, for which `onAddonsManagerTapped` needs to be passed in the
    constructor.

* **feature-syncedtabs**
  * When the SyncedTabsFeature is started it syncs the devices and account first.

# 42.0.0

* [Commits](https://github.com/mozilla-mobile/android-components/compare/v41.0.0...42.0.0)
* [Milestone](https://github.com/mozilla-mobile/android-components/milestone/102?closed=1)
* [Dependencies](https://github.com/mozilla-mobile/android-components/blob/42.0.0/buildSrc/src/main/java/Dependencies.kt)
* [Gecko](https://github.com/mozilla-mobile/android-components/blob/42.0.0/buildSrc/src/main/java/Gecko.kt)
* [Configuration](https://github.com/mozilla-mobile/android-components/blob/42.0.0/buildSrc/src/main/java/Config.kt)

* **browser-state**
  * Adds `firstContentfulPaint` to `ContentState` to know if first contentful paint has happened.

* **service-glean**
  * ⚠️ **This is a breaking change**: Glean's configuration now requires explicitly setting an http client. Users need to pass one at construction.
    A default `lib-fetch-httpurlconnection` implementation is available.
    Add it to the configuration object like this:
    `val config = Configuration(httpClient = ConceptFetchHttpUploader(lazy { HttpURLConnectionClient() as Client }))`.
    See [PR #6875](https://github.com/mozilla-mobile/android-components/pull/6875) for details and full code examples.

* **browser-store**
  * Added `webAppManifest` property to `ContentState`.

 * **feature-qr**
   * Added `CustomViewFinder`, a `View` that shows a ViewFinder positioned in center of the camera view and draws an Overlay
   * Added optional String resource `scanMessage` param to `QrFeature` for adding a message below the viewfinder

* **service-experiments**
  * ⚠️ **This is a breaking change**: Mako's configuration now requires explicitly setting an http client. Users need to pass one at construction.

* **feature-prompts**
  * Added `mozacPromptLoginEditTextCursorColor` attribute to be able to change cursor color of TextInputEditTexts from `mozac_feature_prompt_login_prompt`.

# 41.0.0

* [Commits](https://github.com/mozilla-mobile/android-components/compare/v40.0.0...v41.0.0)
* [Milestone](https://github.com/mozilla-mobile/android-components/milestone/101?closed=1)
* [Dependencies](https://github.com/mozilla-mobile/android-components/blob/v41.0.0/buildSrc/src/main/java/Dependencies.kt)
* [Gecko](https://github.com/mozilla-mobile/android-components/blob/v41.0.0/buildSrc/src/main/java/Gecko.kt)
* [Configuration](https://github.com/mozilla-mobile/android-components/blob/v41.0.0/buildSrc/src/main/java/Config.kt)

* **feature-tabs**
  * Fixed issue [#6907](https://github.com/mozilla-mobile/android-components/issues/6907). Uses MediaState when mapping BrowserState to tabs.

* **concept-tabstray**
  * For issue [#6907](https://github.com/mozilla-mobile/android-components/issues/6907). Adds `Media.State` to `Tab`

* **feature-session**
  * ⚠️ **This is a breaking change**: Added optional `crashReporting` param to [PictureInPictureFeature] so we can record caught exceptions.

* **feature-downloads**
  * Fixed issue [#6881](https://github.com/mozilla-mobile/android-components/issues/6881).

* **feature-addons**
  * Added optional `addonAllowPrivateBrowsingLabelDrawableRes` DrawableRes parameter to `AddonPermissionsAdapter.Style` constructor to allow the clients to add their own drawable. This is used to clearly label the WebExtensions that run in private browsing.

* **browser-menu**
  * BrowserMenu will now support dynamic width based on two new attributes: `mozac_browser_menu_width_min` and `mozac_browser_menu_width_max`.

* **browser-tabstray**
  * Added optional `itemDecoration` DividerItemDecoration parameter to `BrowserTabsTray` constructor to allow the clients to add their own dividers. This is used to ensure setting divider item decoration after setAdapter() is called.

* **service-glean**
  * Glean was updated to v29.1.0
    * ⚠️ **This is a breaking change**: glinter errors found during code generation will now return an error code.
    * The minimum and maximum values of a timing distribution can now be controlled by the `time_unit` parameter. See [bug 1630997](https://bugzilla.mozilla.org/show_bug.cgi?id=1630997) for more details.

* **feature-accounts**
  *  ⚠️ **This is a breaking change**: Refactored component to use `browser-state` instead of `browser-session`. The `FxaWebChannelFeature`  now requires a `BrowserStore` instance instead of a `SessionManager`.

* **lib-push-fcm**, **lib-push-adm**, **concept-push**
  * Allow nullable encoding values in push messsages. If they are null, we attempt to use `aes128gcm` for encoding.

* **browser-toolbar**
  * It will only be animated for vertical scrolls inside the EngineView. Not for horizontal scrolls. Not for zoom gestures.

* **browser-thumbnails**
  * ⚠️ **This is a breaking change**: Migrated this component to use `browser-state` instead of `browser-session`. It is now required to pass a `BrowserStore` instance (instead of `SessionManager`) to `BrowserThumnails`.

# 40.0.0

* [Commits](https://github.com/mozilla-mobile/android-components/compare/v39.0.0...v40.0.0)
* [Milestone](https://github.com/mozilla-mobile/android-components/milestone/100?closed=1)
* [Dependencies](https://github.com/mozilla-mobile/android-components/blob/v40.0.0/buildSrc/src/main/java/Dependencies.kt)
* [Gecko](https://github.com/mozilla-mobile/android-components/blob/v40.0.0/buildSrc/src/main/java/Gecko.kt)
* [Configuration](https://github.com/mozilla-mobile/android-components/blob/v40.0.0/buildSrc/src/main/java/Config.kt)

* **browser-tabstray**
  * Converts `TabViewHolder` to an abstract class with `DefaultTabViewHolder` as the default implementation.
  * Replaces `layoutId` with `viewHolderProvider` in the `TabsAdapter` for allowing tab customization.

* **concept-engine**
  * Adds Fingerprinter to the recommended Tracking protection policy.

* **support-locale**
  * Adds Android 8.1 to the check in `setLayoutDirectionIfNeeded` inside `LocaleAwareAppCompatActivity`

* **feature-top-sites**
  * ⚠️ **This is a breaking change**: Added `isDefault` to the top site entity, which allows application to specify a default top site that is added by the application. This is called through `TopSiteStorage.addTopSite`.
    * If your application is using Nightly Snapshots of v40.0.0, please test that the Top Sites feature still works and update to the latest v40.0.0 if any schema errors are encountered.

* **feature-push**
  * Simplified error handling and reduced non-fatal exception reporting.

* **support-base**
  * ⚠️ **This is a breaking change**: `CrashReporting` allowing adding support for `recordCrashBreadcrumb` without `lib-crash` dependency.
  * ⚠️ **This is a breaking change**: `Breadcrumb` has moved from `lib-crash` to this component.

* **support-utils**
  * `URLStringUtils.isURLLikeStrict` is now deprecated due to performance issues. Consider using the less strict `isURLLike` instead or creating a new method using `:lib-publicsuffixlist`.

* **support-ktx**
  * `String.isUrlStrict` is now deprecated due to performance issues. Consider using the less strict `isURL` instead or creating a new method using `:lib-publicsuffixlist`.

* **browser-menu**
  * Added `SimpleBrowserMenuHighlightableItem` which is a simple menu highlightable item (no images/icons).

* **browser-engine-gecko**, **browser-engine-gecko-beta**, **browser-engine-gecko-nightly**
  * Improve social trackers categorization see [ac#6851](https://github.com/mozilla-mobile/android-components/issues/6851) and [fenix#5921](https://github.com/mozilla-mobile/fenix/issues/5921)

* **service-firefox-accounts**
  * ⚠️ **This is a breaking change**: `FxaAccountManager.withConstellation` puts the `DeviceConstellation` within the same scope as the block so you no longer need to use the `it` reference.

* **feature-syncedtabs**
  * Moved `SyncedTabsFeature` to `SyncedTabsStorage`.
  * ⚠️ **This is a breaking change**: The new `SyncedTabsFeature` now orchestrates the correct state needed for consumers to handle by implementing the `SyncedTabsView`.

* **browser-thumbnails**
  * 🆕 New component for capturing browser thumbnails.
  * `ThumbnailsFeature` will be deprecated for the new `BrowserThumbnails` in a future.

# 39.0.0

* [Commits](https://github.com/mozilla-mobile/android-components/compare/v38.0.0...v39.0.0)
* [Milestone](https://github.com/mozilla-mobile/android-components/milestone/99?closed=1)
* [Dependencies](https://github.com/mozilla-mobile/android-components/blob/v39.0.0/buildSrc/src/main/java/Dependencies.kt)
* [Gecko](https://github.com/mozilla-mobile/android-components/blob/v39.0.0/buildSrc/src/main/java/Gecko.kt)
* [Configuration](https://github.com/mozilla-mobile/android-components/blob/v39.0.0/buildSrc/src/main/java/Config.kt)

* **All components**
  * Increased `targetSdkVersion` to 29 (Android Q)

* **browser-session**
  * `SnapshotSerializer` no longer restores source of a `Session`, added `Session.Source.RESTORED`

* **feature-downloads**
  * Fixed issue [#6764](https://github.com/mozilla-mobile/android-components/issues/6764).

* **support-locale**
  * Added fix for respecting RTL/LTR changes when activity is recreated in Android 8

* **feature-sitepermissions**
  * ⚠️ **This is a breaking change**: The `SitePermissionsFeature`'s constructor, now requires a new parameter `onShouldShowRequestPermissionRationale` a lambda to allow the feature to query [ActivityCompat.shouldShowRequestPermissionRationale](https://developer.android.com/reference/androidx/core/app/ActivityCompat#shouldShowRequestPermissionRationale(android.app.Activity,%20java.lang.String)) or [Fragment.shouldShowRequestPermissionRationale](https://developer.android.com/reference/androidx/fragment/app/Fragment#shouldShowRequestPermissionRationale(java.lang.String)). This allows the `SitePermissionsFeature` to handle when a user clicks "Deny & don't ask again" button in a system permission dialog, for more information see [issue #6565](https://github.com/mozilla-mobile/android-components/issues/6565).

* **ui-widgets**
  * 🆕 New component for standardized Mozilla widgets and styles. A living style guide will be published soon that helps explain design choices made.
  * First version includes styling for buttons: `NeutralButton`, `PositiveButton`, and `DestructiveButton`

* **feature-addons**
  * Added `AddonsManagerAdapter.updateAddon` and `AddonsManagerAdapter.updateAddons` to allow partial updates.
  * ⚠️ **This is a breaking change**: `AddonsManagerAdapterDelegate.onNotYetSupportedSectionClicked(unsupportedAddons: ArrayList<Addon>)` is changed to `AddonsManagerAdapterDelegate.onNotYetSupportedSectionClicked(unsupportedAddons: List<Addon>)`.
  * Fixed [issue #6685](https://github.com/mozilla-mobile/android-components/issues/6685), now `DefaultSupportedAddonsChecker` will marked any newly supported add-on as enabled.
  * Added `Addon.translatedSummary` and `Addon.translatedDescription` to ease add-on translations.
  * Added `Addon.defaultLocale` Indicates which locale will be always available to display translatable fields.
  * ⚠️ **This is a breaking change**: `AddonManager.enableAddon` and `AddonManager.disableAddon` have a new optional parameter  `source` that indicates why the extension is enabled/disabled.
  * ⚠️ **This is a breaking change**: `Map<String, String>.translate` now is marked as internal, if you are trying to translate the summary or the description of an add-on, use `Addon.translatedSummary` and `Addon.translatedDescription`.

* **feature-toolbar**
  * Disabled autocompleting when updating url upon entering edit mode in BrowserToolbar.

* **feature-media**
  * Muted media will not start the media service anymore, causing no media notification to be shown and no audio focus getting requested.

* **feature-fullscreen**
  * ⚠️ **This is a breaking change**: Added `viewportFitChanged` to support Android display cutouts.

  * **feature-qr**
    * Moved `AutoFitTextureView` from `support-base` to `feature-qr`.

* **feature-session**
  * ⚠️ **This is a breaking change**: Added `viewportFitChanged` to `FullScreenFeature` for supporting Android display cutouts.

* **feature-qr**
  * Moved `AutoFitTextureView` from `support-base` to `feature-qr`.

* **service-sync-logins**
  * Adds fun `LoginsStorage.getPotentialDupesIgnoringUsername` for fetching list of potential duplicate logins from the underlying storage layer, ignoring username.

* **feature-customtabs**
  * ⚠️ **This is a breaking change**: Removed `handleError` in `CustomTabWindowFeature` constructor
  * ⚠️ **This is a breaking change**: Added `onLaunchUrlFallback` to `CustomTabWindowFeature` constructor

* **browser-tabstray**
  * The iconView is no longer required in the template.
  * The URL text for items may be styled.

* **service-glean**
  * Glean was updated to v28.0.0
    * The baseline ping is now sent when the application goes to foreground, in addition to background and dirty-startup.

* **Developer ergonomics**
  * Improved autoPublication workflow. See https://mozac.org/contributing/testing-components-inside-app for updated documentation.

* **browser-search**
  * Added `getSearchTemplate` to reconstruct the user-entered search engine url template

# 38.0.0

* [Commits](https://github.com/mozilla-mobile/android-components/compare/v37.0.0...v38.0.0)
* [Milestone](https://github.com/mozilla-mobile/android-components/milestone/97?closed=1)
* [Dependencies](https://github.com/mozilla-mobile/android-components/blob/v38.0.0/buildSrc/src/main/java/Dependencies.kt)
* [Gecko](https://github.com/mozilla-mobile/android-components/blob/v38.0.0/buildSrc/src/main/java/Gecko.kt)
* [Configuration](https://github.com/mozilla-mobile/android-components/blob/v38.0.0/buildSrc/src/main/java/Config.kt)

* **browser-engine-gecko**, **browser-engine-gecko-beta**, **browser-engine-gecko-nightly**
  * **Merge day!**
    * `browser-engine-gecko-release`: GeckoView 75.0
    * `browser-engine-gecko-beta`: GeckoView 76.0
    * `browser-engine-gecko-nightly`: GeckoView 77.0

* **feature-session**
  * ⚠️ **This is a breaking change**: Added optional `customTabSessionId` param to [PictureInPictureFeature] so consumers can use this feature for custom tab sessions.

* **support-locale**
  * Updates `updateResources` to always update the context configuration

* **feature-toolbar**
  * Added `forceExpand` to [BrowserToolbarBottomBehavior] so consumers can expand the BrowserToolbar on demand.

* **feature-addons**
  * Added `AddonPermissionsAdapter.Style` and `AddonsManagerAdapter.Style` classes to allow UI customization.

* **service-accounts-push**
  * Fixed a bug where the push subscription was incorrectly cached and caused some `GeneralError`s.
* **feature-addons**
  * Added `DefaultAddonUpdater.UpdateAttemptStorage` allows to query the last known state for a previous attempt to update an add-on.

* **feature-accounts-push**
  * Re-subscribe for Sync push support when notified by `onSubscriptionChanged` events.

* **support-migration**
  * ⚠️ **This is a breaking change**: `FennecMigrator` now takes `Lazy` references to storage layers.

* **concept-storage**, **service-sync-logins**
  * 🆕 New API: `PlacesStorage#warmUp`, `SyncableLoginsStorage#warmUp` - allows consumers to ensure that underlying storage database connections are fully established.

* **feature-customtabs**
  * ⚠️ **This is a breaking change**: add parameter `handleError` to `CustomTabWindowFeature` constructor
    * This is used to show an error when the url can't be handled
  * `CustomTabIntentProcessor` to support `Browser.EXTRA_HEADERS`.

* **browser-engine-gecko**, **browser-engine-gecko-beta**, **browser-engine-gecko-nightly**
  * Fixed a memory leak when using a `SelectionActionDelegate` on `GeckoEngineView`.

* **feature-share**
  * Added `RecentAppsStorage.deleteRecentApp` and `RecentAppsDao.deleteRecentApp` to allow deleting a `RecentAppEntity`

* **feature-p2p**
  * Add new `P2PFeature` to send URLs and web pages through peer-to-peer networking.

* **browser-engine-gecko**, **browser-engine-gecko-beta**, **browser-engine-gecko-nightly, **browser-engine-system**
  * Added `GeckoEngineView#getInputResult()` to return an EngineView.InputResult indicating how a MotionEvent was handled by an EngineView.

* **concept-engine**
  * Will expose a new `InputResult` enum through `getInputResult()` indicating how an EngineView handled user's MotionEvent.
  * See above changes to browser-engine-*.

* **browser-toolbar**
  * `BrowserToolbarBottomBehavior` is now solely responsible to decide if the dynamic nav bar should animate or not.
  * See above changes to browser-engine-*, concept-engine.

* **feature-session**
  * `SwipeRefreshLayout` will now trigger pull down to refresh only if the website is scrolled to top and it itself did not consume the swype event.
  * See above changes to browser-engine-*, concept-engine.
  * Added androidx_swiperefreshlayout as a dependency because google_materials dependency was incremented to version 1.1.0 which no longer includes SwipeRefreshLayout

* **lib-crash**
  * ⚠️ **This is a breaking change**: added `support-base` dependency.

* **support-base**
  * `CrashReporting` allowing adding support for `submitCaughtException` without `lib-crash` dependency.

* **browser-tabstray**
 * Added ability to let consumers pass a custom layout of `TabViewHolder` in order to control layout inflation and view binding.
 * Added an optional URL view to the `TabViewHolder` to display the URL.
 * Will expose a new `layout` parameter which allows consumers to change the tabs tray layout.
 * Will only display a URL's hostname instead of the entire URL

* **browser-session**
  * ⚠️ **This is a breaking change**: `SessionManager.runWithSessionIdOrSelected` now returns the result from the `block` it executes. This is consistent with `runWithSession`.

* **feature-push**
  * Allow nullable AutoPush messages to be delivered to observers.

* **service-glean**
  * Glean was updated to v27.1.0
    * **Breaking change:** The regular expression used to validate labels is stricter and more correct.
    * BUGFIX: baseline pings sent at startup with the `dirty_startup` reason will now include application lifetime metrics ([#810](https://github.com/mozilla/glean/pull/810))
    * Add more information about pings to markdown documentation:
      * State whether the ping includes client id;
      * Add list of data review links;
      * Add list of related bugs links.
    * `gradlew clean` will no longer remove the Miniconda installation in `~/.gradle/glean`. Therefore `clean` can be used without reinstalling Miniconda afterward every time.
    * Glean will now detect when the upload enabled flag changes outside of the application, for example due to a change in a config file. This means that if upload is disabled while the application wasn't running (e.g. between the runs of a Python command using the Glean SDK), the database is correctly cleared and a deletion request ping is sent. See [#791](https://github.com/mozilla/glean/pull/791).
    * The `events` ping now includes a reason code: `startup`, `background` or `max_capacity`.

# 37.0.0

* [Commits](https://github.com/mozilla-mobile/android-components/compare/v36.0.0...v37.0.0)
* [Milestone](https://github.com/mozilla-mobile/android-components/milestone/96?closed=1)
* [Dependencies](https://github.com/mozilla-mobile/android-components/blob/v37.0.0/buildSrc/src/main/java/Dependencies.kt)
* [Gecko](https://github.com/mozilla-mobile/android-components/blob/v37.0.0/buildSrc/src/main/java/Gecko.kt)
* [Configuration](https://github.com/mozilla-mobile/android-components/v37.0.0/main/buildSrc/src/main/java/Config.kt)

* **lib-state**, **browser-state**
  * Added the ability to add `Middleware` instances to a `Store`. A `Middleware` can rewrite or intercept an `Action`, as well as dispatch additional `Action`s or perform side-effects when an `Action` gets dispatched.

* **browser-engine-gecko**, **browser-engine-gecko-beta**, **browser-engine-gecko-nightly**
  * Updated `removeAll()` from `TrackingProtectionExceptionFileStorage` to notify active sessions when all exceptions are removed.
  * Added `GeckoPort.senderUrl` which returns the associated content URL.

* **feature-accounts**
  * It should now be possible to log-in on stable, stage and china FxA servers using a WebChannel flow.
  *  ⚠️ **This is a breaking change**: `FxaWebChannelFeature` takes a `ServerConfig` as 4th parameter to ensure incoming WebChannel messages
     are sent by the expected FxA host.

* **feature-sitepermissions**
  * Fixed issue [#6299](https://github.com/mozilla-mobile/android-components/issues/6299), from now on, any media requests like a microphone or a camera permission will require the system permissions to be granted before a dialog can be shown.

* **service-sync-logins**
  * ⚠️ **This is a breaking change**: `DefaultLoginValidationDelegate`, `GeckoLoginStorageDelegate` constructors changed to take `Lazy<LoginsStorage>` instead of `LoginsStorage`, to facilitate late initialization.

* **service-firefox-accounts**
  * ⚠️ **This is a breaking change**: `GlobalSyncableStoreProvider#configureStore` changed to take `Lazy<SyncableStore>` instead of `SyncableStore`, to facilitate late initialization.

* **feature-session**
  * ⚠️ **This is a breaking change**: `HistoryDelegate` constructor changed to take `Lazy<HistoryStorage>` instead of `HistoryStorage`, to facilitate late initialization.

* **concept-engine**
  * Added: `DataCleanable` a new interface that decouples the behavior of clearing browser data from the `Engine` and `EngineSession`.

* **feature-sitepermissions**
  *  Fixed [#6322](https://github.com/mozilla-mobile/android-components/issues/6322), now  `SitePermissionsStorage` allows to indicate an optional reference to `DataCleanable`.

* **browser-menu**
  * Added `canPropagate` param to all `BrowserMenuHighlight`s, making it optional to be displayed in other components
  * Changed `BrowserMenuItem.getHighlight` to filter the highlights which should not propagate.

* **feature-share**
    * Changed primary key of RecentAppEntity to activityName instead of packageName
      * ⚠️ **This is a breaking change**: all calls to app.packageName should now use app.activityName

# 36.0.0

* [Commits](https://github.com/mozilla-mobile/android-components/compare/v35.0.0...v36.0.0)
* [Milestone](https://github.com/mozilla-mobile/android-components/milestone/95?closed=1)
* [Dependencies](https://github.com/mozilla-mobile/android-components/blob/v36.0.0/buildSrc/src/main/java/Dependencies.kt)
* [Gecko](https://github.com/mozilla-mobile/android-components/blob/v36.0.0/buildSrc/src/main/java/Gecko.kt)
* [Configuration](https://github.com/mozilla-mobile/android-components/blob/v36.0.0/buildSrc/src/main/java/Config.kt)

* **browser-engine-gecko**, **browser-engine-gecko-beta**, **browser-engine-gecko-nightly**
  * **Merge day!**
    * `browser-engine-gecko-release`: GeckoView 74.0
    * `browser-engine-gecko-beta`: GeckoView 75.0
    * `browser-engine-gecko-nightly`: GeckoView 76.0

* **feature-addons**
  * Added `DefaultSupportedAddonsChecker` which checks for add-ons that were previously unsupported, and creates a notification to let the user known when they are available to be used.

* **feature-push**
  * `AutoPushFeature` now properly notifies observers that they have changed by the `Observer.onSubscriptionChanged` callback.
  *  ⚠️ **This is a breaking change**: `RustPushConnection.verifyConnection` now returns a list of subscriptions that have changed.

# 35.0.0

* [Commits](https://github.com/mozilla-mobile/android-components/compare/v34.0.0...v35.0.0)
* [Milestone](https://github.com/mozilla-mobile/android-components/milestone/94?closed=1)
* [Dependencies](https://github.com/mozilla-mobile/android-components/blob/v35.0.0/buildSrc/src/main/java/Dependencies.kt)
* [Gecko](https://github.com/mozilla-mobile/android-components/blob/v35.0.0/buildSrc/src/main/java/Gecko.kt)
* [Configuration](https://github.com/mozilla-mobile/android-components/blob/v35.0.0/buildSrc/src/main/java/Config.kt)

* **feature-sitepermissions**
  *  Fixed [#5616](https://github.com/mozilla-mobile/android-components/issues/5616) issue now when a new exception is added if the [sitePermissionsRules](https://github.com/mozilla-mobile/android-components/blob/52de7118a706a88e88036ead6192e042d4423dc6/components/feature/sitepermissions/src/main/java/mozilla/components/feature/sitepermissions/SitePermissionsFeature.kt#L72) object is present its values are going to be taken into consideration as default values for the new exception.

* **feature-awesomebar**
  *  ⚠️ **This is a breaking change**: Refactored component to use `browser-state` instead of `browser-session`. Feature and `SuggestionProvider` implementations may require a `BrowserStore` instance instead of a `SessionManager` now.

* **feature-intent**
  * ⚠️ **This is a breaking change**: Removed `IntentProcessor.matches()` method from interface. Calling `process()` and examining the boolean return value is enough to know whether an `Intent` matched.

* **feature-downloads**
  * Fixed APK downloads not prompting to install when the notification is clicked.

* **service-location**
  * Created `LocationService` interface and made `MozillaLocationService` implement it.
  * `RegionSearchLocalizationProvider` now accepts any `LocationService` implementation.
  * Added `LocationService.dummy()` which creates a dummy `LocationService` implementation that always returns `null` when asked for a `LocationService.Region`.

* **feature-accounts-push**
  * Add known prefix to FxA push scope.

* **browser-toolbar**
  * Add the possibility to listen to menu dismissal through `setMenuDismissAction` in `DisplayToolbar`

* **concept-storage**
  * New interface: `LoginsStorage`, describes a logins storage. A slightly cleaned-up version of what was in the `service-sync-logins`.

* **service-sync-logins**
  * ⚠️ **This is a breaking change**: Refactored `AsyncLoginsStorage`, which is now called `SyncableLoginsStorage`. New class caches the db connection, and removes lock/unlock operations from the public API.

* **feature-tabs**
  * Fixed close tabs callback incorrectly invoked on start.
  * ⚠️ **This is a breaking change**: Added `defaultTabsFilter` to `TabsFeature` for initial presenting of tabs.
    * `TabsFeature.filterTabs` also uses the same filter if no new filter is provided.

* **browser-session**
  * SessionManager will now close internal `EngineSession` instances on memory pressure when `onTrimMemory()` gets called
  * `SessionManager.onLowMemory()` is now deprecated and `SessionManager.onTrimMemory(level)` should be used instead.

* **browser-engine-system**
  * Updated tracking protection lists for more details see [#6163](https://github.com/mozilla-mobile/android-components/issues/6163).

* **concent-engine**, **browser-engine-gecko**, **browser-engine-gecko-beta**, **browser-engine-gecko-nightly**, **browser-engine-system**
  * Add additional HTTP header support for `EngineSession.loadUrl()`.

# 34.0.0

* [Commits](https://github.com/mozilla-mobile/android-components/compare/v33.0.0...v34.0.0)
* [Milestone](https://github.com/mozilla-mobile/android-components/milestone/93?closed=1)
* [Dependencies](https://github.com/mozilla-mobile/android-components/blob/v34.0.0/buildSrc/src/main/java/Dependencies.kt)
* [Gecko](https://github.com/mozilla-mobile/android-components/blob/v34.0.0/buildSrc/src/main/java/Gecko.kt)
* [Configuration](https://github.com/mozilla-mobile/android-components/blob/v34.0.0/buildSrc/src/main/java/Config.kt)

* **concept-tabstray**
  * ⚠️ **This is a breaking change**: Removed dependency on `browser-session` and introduced tabs tray specific data classes.

* **browser-tabstray**
  * ⚠️ **This is a breaking change**: Refactored component to implement updated `concept-tabstray` interfaces.

* **feature-tabs**
  * ⚠️ **This is a breaking change**: Refactored component to use `browser-state` instead of `browser-session`.
  * Added additional method to `TabsUseCases` to select a tab based on its id.

* **feature-contextmenu**
  * Adds optional `shareTextClicked` lambda to `DefaultSelectionActionDelegate` which allows adding and dispatching a text selection share action

* **browser-icons**
  * ⚠️ **This is a breaking change**: Migrated this component to use `browser-state` instead of `browser-session`. It is now required to pass a `BrowserStore` instance (instead of `SessionManager`) to `BrowserIcons.install()`.

* **support-webextensions**
  * Emit facts on installed and enabled addon ids after web extension is initialized.

* **feature-app-links**
  * ⚠️ **This is a breaking change**: `alwaysAllowedSchemes` is removed as a parameter for `AppLinksInterceptor`.
  * Added `engineSupportedSchemes` as a parameter for `AppLinksInterceptor`.  This allows the caller to specify which protocol is supported by the engine.
    * Using this information, app links can decide if a protocol should be launched in a third party app or not regardless of user preference.

* **feature-sitepermissions**
  * ⚠️ **This is a breaking change**: add parameters `autoplayAudible` and `autoplayInaudible` to `SitePermissionsRules`.
    * This allows autoplay settings to be controlled for specific sites, rather than globally.

* **concept-engine**
  * ⚠️ **This is a breaking change**: remove deprecated GeckoView setting `allowAutoplayMedia`
    * This should now be controlled for individual sites via `SitePermissionsRules`
  * Fixed a bug that would cause `TrackingProtectionPolicyForSessionTypes` to lose some information during transformations.

* **feature-downloads**
  * ⚠️ **This is a breaking change**: `customTabId` is renamed to `tabId`.

* **feature-contextmenu**
  * ⚠️ **This is a breaking change**: `customTabId` is renamed to `tabId`.

* **browser-menu**
  * Emit fact on the web extension id when a web extension menu item is clicked.

* **feature-push**
  * ⚠️ **This is a breaking change**:
    * Removed APIs from AutoPushFeature: `subscribeForType`, `unsubscribeForType`, `subscribeAll`.
    * Removed `PushType` enum and it's internal uses.
    * Use the new ✨ `subscribe` and `unsubscribe` APIs.

* **feature-accounts-push**
  * Updated `FxaPushSupportFeature` to use the new `AutoPushFeature` APIs.

* **concept-sync**
 * ⚠️ **This is a breaking change**:
  * `DeviceEvent` and related classes were expanded/refactored, and renamed to `AccountEvent`.
  * `DeviceConstellation` "event" related APIs were renamed to be "command"-centric.

* **service-firefox-accounts**
 * ⚠️ **This is a breaking change**:
  * `FxaAccountManager.registerForDeviceEvents` renamed to `FxaAccountManager.registerForAccountEvents`.

# 33.0.0

* [Commits](https://github.com/mozilla-mobile/android-components/compare/v32.0.0...v33.0.0)
* [Milestone](https://github.com/mozilla-mobile/android-components/milestone/93?closed=1)
* [Dependencies](https://github.com/mozilla-mobile/android-components/blob/v33.0.0/buildSrc/src/main/java/Dependencies.kt)
* [Gecko](https://github.com/mozilla-mobile/android-components/blob/v33.0.0/buildSrc/src/main/java/Gecko.kt)
* [Configuration](https://github.com/mozilla-mobile/android-components/blob/v33.0.0/buildSrc/src/main/java/Config.kt)

* **feature-share**
  * Added database to store recent apps
  * Added `RecentAppsStorage` to handle storing and retrieving most-recent apps

* **service-glean**
  * Glean was updated to v25.0.0:
    * General:
      * `ping_type` is not included in the `ping_info` any more ([#653](https://github.com/mozilla/glean/pull/653)), the pipeline takes the value from the submission URL.
      * The version of `glean_parser` has been upgraded to 1.18.2:
        * **Breaking Change (Java API)** Have the metrics names in Java match the names in Kotlin.
          See [Bug 1588060](https://bugzilla.mozilla.org/show_bug.cgi?id=1588060).
        * The reasons a ping are sent are now included in the generated markdown documentation.
    * Android:
      * The `Glean.initialize` method runs mostly off the main thread ([#672](https://github.com/mozilla/glean/pull/672)).
      * Labels in labeled metrics now have a correct, and slightly stricter, regular expression.
        See [label format](https://mozilla.github.io/glean/user/metrics/index.html#label-format) for more information.

# 32.0.0

* [Commits](https://github.com/mozilla-mobile/android-components/compare/v31.0.0...v32.0.0)
* [Milestone](https://github.com/mozilla-mobile/android-components/milestone/92?closed=1)
* [Dependencies](https://github.com/mozilla-mobile/android-components/blob/v32.0.0/buildSrc/src/main/java/Dependencies.kt)
* [Gecko](https://github.com/mozilla-mobile/android-components/blob/v32.0.0/buildSrc/src/main/java/Gecko.kt)
* [Configuration](https://github.com/mozilla-mobile/android-components/blob/v32.0.0/buildSrc/src/main/java/Config.kt)

* **browser-engine-gecko**, **browser-engine-gecko-beta**, **browser-engine-gecko-nightly**
  * **Merge day!**
    * `browser-engine-gecko-release`: GeckoView 73.0
    * `browser-engine-gecko-beta`: GeckoView 74.0
    * `browser-engine-gecko-nightly`: GeckoView 75.0

* **browser-engine-gecko-nightly**, **concept-engine**
  * Updated `WebPushHandler` and `GeckoWebPushHandler` to accept push scopes for `onSubscriptionChanged` events.

* **WebExtensions refactor**
  * The Web Extensions related methods have been refactored from `Engine` into a new `WebExtensionRuntime` interface.
  * The `Engine` interface now implements the `WebExtensionRuntime` interface.
  * `WebCompatFeature` has been updated to receive a `WebExtensionRuntime` instead of a `Engine` as `install` method parameter.

* **lib-crash**
  * Now supports adding telemetry crash reporting services.  Telemetry services will not require to prompt
  * the user since it is restricted by the telemetry preference of the user.
  ```kotlin
  CrashReporter(
      services = services,
      telemetryServices = telemetryServices,
      shouldPrompt = CrashReporter.Prompt.ALWAYS,
      promptConfiguration = CrashReporter.PromptConfiguration(
          appName = context.getString(R.string.app_name),
          organizationName = "Mozilla"
      ),
      enabled = true,
      nonFatalCrashIntent = pendingIntent
  )
  ```

* **feature-search**
  * Adds `DefaultSelectionActionDelegate`, which may be used to add new actions to text selection context menus.
    * It currently adds "Firefox Search" or "Firefox Private Search", depending on whether the selected tab is private.
  * Adds `SearchFeature`, which consumes search requests made by other components.
  ```kotlin
  // Example usage

  // Attach `DefaultSelectionActionDelegate` to the `EngineView`
  override fun onCreateView(parent: View?, name: String, context: Context, attrs: AttributeSet): View? =
      when (name) {
          EngineView::class.java.name -> components.engine.createView(context, attrs).apply {
              selectionActionDelegate = DefaultSelectionActionDelegate(
                  components.store,
                  context,
                  "My App Name"
              )
          }.asView()
      }

  // Use `SearchFeature` to attach search requests to your own code
  private val searchFeature = ViewBoundFeatureWrapper<SearchFeature>()
  // ...
  searchFeature.set(
      feature = SearchFeature(components.store) {
          when (it.isPrivate) {
              false -> components.searchUseCases.newTabSearch.invoke(it.query)
              true -> components.searchUseCases.newPrivateTabSearch.invoke(it.query)
          }
      },
      owner = this,
      view = layout
  )
  ```

* **service-glean**
  * Glean was updated to v24.2.0:
    * Add `locale` to `client_info` section.
    * **Deprecation Warning** Since `locale` is now in the `client_info` section, the one
      in the baseline ping ([`glean.baseline.locale`](https://github.com/mozilla/glean/blob/c261205d6e84d2ab39c50003a8ffc3bd2b763768/glean-core/metrics.yaml#L28-L42))
      is redundant and will be removed by the end of the quarter.
    * Drop the Glean handle and move state into glean-core ([#664](https://github.com/mozilla/glean/pull/664))
    * If an experiment includes no `extra` fields, it will no longer include `{"extra": null}` in the JSON payload.
    * Support for ping `reason` codes was added.
      * The metrics ping will now include `reason` codes that indicate why it was
        submitted.
      * The baseline ping will now include `reason` codes that indicate why it was
        submitted. If an unclean shutdown is detected (e.g. due to force-close), this
        ping will be sent at startup with `reason: dirty_startup`.
    * The version of `glean_parser` has been upgraded to 1.17.3
    * Collections performed before initialization (preinit tasks) are now dispatched off
      the main thread during initialization.

* **feature-awesomebar**
  * Added `showDescription` parameter (default to `true`) to `SearchSuggestionProvider` constructors to add the possibility of removing search suggestion description.

* **support-migration**
  * Emit facts during migration.

# 31.0.0

* [Commits](https://github.com/mozilla-mobile/android-components/compare/v30.0.0...v31.0.0)
* [Milestone](https://github.com/mozilla-mobile/android-components/milestone/91?closed=1)
* [Dependencies](https://github.com/mozilla-mobile/android-components/blob/v31.0.0/buildSrc/src/main/java/Dependencies.kt)
* [Gecko](https://github.com/mozilla-mobile/android-components/blob/v31.0.0/buildSrc/src/main/java/Gecko.kt)
* [Configuration](https://github.com/mozilla-mobile/android-components/blob/v31.0.0/buildSrc/src/main/java/Config.kt)

* **feature-awesomebar**
  * ⚠️ **This is a breaking change**: Added resources parameter to `addSessionProvider` method from `AwesomeBarFeature` and to `SessionSuggestionProvider` constructor for accessing strings.


# 30.0.0

* [Commits](https://github.com/mozilla-mobile/android-components/compare/v29.0.0...v30.0.0)
* [Milestone](https://github.com/mozilla-mobile/android-components/milestone/90?closed=1)
* [Dependencies](https://github.com/mozilla-mobile/android-components/blob/v30.0.0/buildSrc/src/main/java/Dependencies.kt)
* [Gecko](https://github.com/mozilla-mobile/android-components/blob/v30.0.0/buildSrc/src/main/java/Gecko.kt)
* [Configuration](https://github.com/mozilla-mobile/android-components/blob/mv30.0.0aster/buildSrc/src/main/java/Config.kt)


# 29.0.0

* [Commits](https://github.com/mozilla-mobile/android-components/compare/v28.0.0...v29.0.0)
* [Milestone](https://github.com/mozilla-mobile/android-components/milestone/89?closed=1)
* [Dependencies](https://github.com/mozilla-mobile/android-components/blob/v29.0.0/buildSrc/src/main/java/Dependencies.kt)
* [Gecko](https://github.com/mozilla-mobile/android-components/blob/v29.0.0/buildSrc/src/main/java/Gecko.kt)
* [Configuration](https://github.com/mozilla-mobile/android-components/blob/v29.0.0/buildSrc/src/main/java/Config.kt)

* **feature-error-pages**
  * ⚠️ **This is a breaking change**: ErrorResponse now has two data classes: Content (for data URI's) and Uri (for encoded URL's)
    * This will require a change in RequestInterceptors that override `onErrorRequest`.
    * Return the corresponding ErrorResponse (ErrorResponse.Content or ErrorResponse.Uri) as ErrorResponse can no longer be directly instantiated.
  * Added support for loading images into error pages with `createUrlEncodedErrorPage`. These error pages load dynamically with javascript by parsing params in the URL
  * ⚠️ To use custom HTML & CSS with image error pages, resources **must** be located in the assets folder

* **feature-prompts**
  * Save login prompts will no longer be closed on page load

* **lib-crash**
  * Glean reports now distinguishes between fatal and non-fatal native code crashes.

* **feature-pwa**
  * Added ability to query install state of an url.
  * Added ability load all manifests that apply to a certain url.
  * Added ability to track if an PWA is actively used.

# 28.0.0

* [Commits](https://github.com/mozilla-mobile/android-components/compare/v27.0.0...v28.0.0)
* [Milestone](https://github.com/mozilla-mobile/android-components/milestone/88?closed=1)
* [Dependencies](https://github.com/mozilla-mobile/android-components/blob/v28.0.0/buildSrc/src/main/java/Dependencies.kt)
* [Gecko](https://github.com/mozilla-mobile/android-components/blob/v28.0.0/buildSrc/src/main/java/Gecko.kt)
* [Configuration](https://github.com/mozilla-mobile/android-components/blob/v28.0.0/buildSrc/src/main/java/Config.kt)

* **browser-engine-gecko**, **browser-engine-gecko-beta**, **browser-engine-gecko-nightly**
  * **Merge day!**
    * `browser-engine-gecko-release`: GeckoView 72.0
    * `browser-engine-gecko-beta`: GeckoView 73.0
    * `browser-engine-gecko-nightly`: GeckoView 74.0

* **feature-session**
  * * ⚠️ **This is a breaking change**: `TrackingProtectionUseCases.fetchExceptions`: now receives a `(List<TrackingProtectionException>) -> Unit` instead of a `(List<String>) -> Unit` to add support for deleting individual exceptions.
    * **Added**: `TrackingProtectionUseCases.removeException(exception: TrackingProtectionException)`: now you can delete an exception without the need of having a `Session` by calling `removeException(trackingProtectionException)`.

* **service-glean**
  * Glean was updated to v24.1.0:
    * **Breaking Change** An `enableUpload` parameter has been added to the `initialize()`
      function. This removes the requirement to call `setUploadEnabled()` prior to calling
      the `initialize()` function.
    * A new metric `glean.error.preinit_tasks_overflow` was added to report when
      the preinit task queue overruns, leading to data loss. See [bug
      1609482](https://bugzilla.mozilla.org/show_bug.cgi?id=1609482)
    * The metrics ping scheduler will now only send metrics pings while the
      application is running. The application will no longer "wake up" at 4am
      using the Work Manager.
    * The code for migrating data from Glean SDK before version 19 was removed.
    * When using the `GleanTestLocalServer` rule in instrumented tests, pings are
      immediately flushed by the `WorkManager` and will reach the test endpoint as
      soon as possible.
    * The Glean Gradle Plugin correctly triggers docs and API updates when registry files
      change, without requiring them to be deleted.
    * `parseISOTimeString` has been made 4x faster. This had an impact on Glean
      migration and initialization.
    * Metrics with `lifetime: application` are now cleared when the application is started,
      after startup Glean SDK pings are generated.
    * ⚠️ **This is a breaking change**:
      * The public method `PingType.send()` (in all platforms) have been deprecated
        and renamed to `PingType.submit()`.
    * Rename `deletion_request` ping to `deletion-request` ping after glean_parser update
    * BUGFIX: The Glean Gradle plugin will now work if an app or library doesn't
      have a metrics.yaml or pings.yaml file.

* **feature-app-links**
  * AppLinksInterceptor can now be used without the AppLinksFeature. Set the new parameter launchFromInterceptor = true
  ```kotlin
  AppLinksInterceptor(
      applicationContext,
      interceptLinkClicks = true,
      launchInApp = { true },
      launchFromInterceptor = true
  )
  ```
  * Introduce a `ContextMenuCandidate` to open links in the corresponding external app, if installed

* **concept-storage**
  * Added classes related to login autofill
    * `LoginStorageDelegate` may be attached to an `Engine`, where it can be used to save logins.
    * `LoginValidationDelegate` may be used to read and update currently saved logins.

* **feature-prompts**
  * `PromptFeature` may now optionally accept a `LoginValidationDelegate`. If present, it users
  will be prompted to save their information after logging in to a website.
  * `PromptFeature` now accepts a false by default `isSaveLoginEnabled` lambda to be invoked before showing prompts. If true, users
    will be prompted to save their information after logging in to a website.
  * Prompts will now be closed automatically when pages have mostly loaded

* **service-sync-logins**
  * Added `GeckoLoginStorageDelegate`. This can be attached to a GeckoEngine, where it will be used
  to save user login credentials.
  * `GeckoLoginStorageDelegate` now accepts a false by default `isAutofillEnabled` lambda to be invoked before fetching logins. If false,
   logins will not be fetched to autofill.

* **service-firefox-accounts**
  * `signInWithShareableAccountAsync` now takes a `reuseAccount` parameter, allowing consumers
    to reuse existing session token (and FxA device) associated with the passed-in account.

* **support-migration**
  * **New Telemetry Notice**
  * Added a 'migration' ping, which contains telemetry data about migration via Glean. It's emitted whenever a migration is executed.
  * Added `MigrationIntentProcessor` for handling incoming intents when migration is in progress.
  * Added `AbstractMigrationProgressActivity` as a base activity to block user interactions during migration.

* **browser-menu**
  * Added `MenuButton` to let the browser menu be used outside of `BrowserToolbar`.

* **browser-menu**
  * Added new `MenuController` and `MenuCandidate` items that replace `BrowserMenuBuilder` and `BrowserMenuItem`.
    * Menu candidates are pure data classes and state changes are done by submitting a new list of menu candidates, rather than mutating menu items.
    * The current state of a `BrowserMenuItem` can be converted to a menu candidate with `asCandidate(Context)`.
    * `MenuController` replaces both `BrowserMenuBuilder` and `BrowserMenu`, and handles showing the menu and adjusting the displayed items.
    * `MenuView` lets the menu be used outside of popups.
    * Menu candidates add support for buttons inside menu options, text to the side of a menu option, and improved a11y.
  * ⚠️ **This is a breaking change**: Added `asCandidate` method to `BrowserMenuItem` interface.

* **browser-toolbar**
  * Added support for the new menu controller through the `DisplayToolbar.menuController` property.


# 27.0.0

* [Commits](https://github.com/mozilla-mobile/android-components/compare/v26.0.0...v27.0.0)
* [Milestone](https://github.com/mozilla-mobile/android-components/milestone/86?closed=1)
* [Dependencies](https://github.com/mozilla-mobile/android-components/blob/v27.0.0/buildSrc/src/main/java/Dependencies.kt)
* [Gecko](https://github.com/mozilla-mobile/android-components/blob/v27.0.0/buildSrc/src/main/java/Gecko.kt)
* [Configuration](https://github.com/mozilla-mobile/android-components/blob/v27.0.0/buildSrc/src/main/java/Config.kt)

* **feature-remotetabs** was renamed to **feature-syncedtabs**
  * ⚠️ **This is a breaking change**:
  * `RemoteTabsFeature` is now `SyncedTabsFeature`, and some method names have corresponding changes.
  * `RemoteTabsStorageSuggestionProvider` is now `SyncedTabsStorageSuggestionProvider`.

* **service-glean**
  * Glean was updated to v22.1.0 ([Full changelog](https://github.com/mozilla/glean/compare/v21.3.0...v22.1.0))
    * Attempt to re-send the deletion ping on init even if upload is disabled.
    * Introduce the `InvalidOverflow` error for `TimingDistribution`s.
  * Glean now provides a Gradle plugin for automating the conversion from `metrics.yaml` and `pings.yaml` files to Kotlin code. This should be used instead of the deprecated Gradle script.  See [integrating with the build system docs](https://mozilla.github.io/glean/book/user/adding-glean-to-your-project.html#integrating-with-the-build-system) for more information.

* **feature-app-links**
  * ⚠️ **This is a breaking change**:
  * Feature now contains two parts.  One part is the AppLinksFeature, the other part is RequestInterceptor.
  ```kotlin
  // add this call in the RequestInterceptor
  context.components.appLinksInterceptor.onLaunchIntentRequest(engineSession, uri, hasUserGesture, isSameDomain)
  ```

* **support-telemetry-sync**
  * Added new telemetry ping, to support password sync: `passwords_sync`.

* **service-firefox-accounts**
  * 🕵️  **New Telemetry Notice**
  * Added telemetry for password sync, via the new `passwords_sync` in **support-telemetry-sync**

* **sync-logins**
  * 🕵️  **New Telemetry Notice**
  * Added telemetry for password sync, via the new `passwords_sync` in **support-telemetry-sync**
  * The `service-sync-logins` component now collects some basic performance and quality metrics via Glean.
    Applications that send telemetry via Glean *must ensure* they have received appropriate data-review before integrating this component.
  * ⚠️ **This is a breaking change**: The `ServerPassword` fields `username`, `usernameField` and `passwordField` can no longer by `null`.
    Use the empty string to indicate an absent value for these fields.
  * ⚠️ **This is a breaking change**: The `AsyncLoginsStorageAdapter.inMemory` method has been removed.
    Use `AsyncLoginsStorageAdapter.forDatabase(":memory:")` instead.


* **samples-sync**
  * Added support for password synchronization (not reflected in the UI, but demonstrates how to integrate the component).

* **browser-menu**
  * Added `BrowserMenuHighlightableSwitch` to represent a highlightable item with a toggle switch.

* **lib-crash**
  * Now supports performing action after submitting crash report.
  ```kotlin
  crashReporter.submitReport(Crash.fromIntent(intent)) {
      stopSelf()
  }
  ```

* **support-ktx**
  * Added `Context.getDrawableWithTint` extension method to get a drawable resource with a tint applied.
	* `String.isUrl` is now using a more lenient check for improved performance. Strictly checking whether a string is a URL or not is supported through the new `String.isUrlStrict` method.

* **support-base**
  * ⚠️ **This is a breaking change**:
  * Removed helper for unique notification id.
  * Added helper for providing unique stable `Int` ids based on a `String` tag to avoid id conflicts between components and app code.  This is now for any id, not just notification id.
  * Added new API that allows user to request for the next available id using the same tag.

  ```kotlin
  // Get a unique id for the provided tag
  val id = SharedIdsHelper.getIdForTag(context, "mozac.my.feature")

  // Get the next unique id for the provided tag
  val id = SharedIdsHelper.getNextIdForTag(context, "mozac.my.feature")
  ```

* **browser-errorpages**
  * Added support for bypassing invalid SSL certification.

# 26.0.0

* [Commits](https://github.com/mozilla-mobile/android-components/compare/v25.0.0...v26.0.0)
* [Milestone](https://github.com/mozilla-mobile/android-components/milestone/85?closed=1)
* [Dependencies](https://github.com/mozilla-mobile/android-components/blob/v26.0.0/buildSrc/src/main/java/Dependencies.kt)
* [Gecko](https://github.com/mozilla-mobile/android-components/blob/v26.0.0/buildSrc/src/main/java/Gecko.kt)
* [Configuration](https://github.com/mozilla-mobile/android-components/blob/v26.0.0/buildSrc/src/main/java/Config.kt)

* **browser-engine-gecko**, **browser-engine-gecko-beta**, **browser-engine-gecko-nightly**
  * **Merge day!**
    * `browser-engine-gecko`: GeckoView 71.0
    * `browser-engine-gecko-beta`: GeckoView 72.0
    * `browser-engine-gecko-nightly`: GeckoView 73.0

* **browser-engine-system** and **browser-engine-gecko-nightly**
  * Added `EngineView.canClearSelection()` and `EngineView.clearSelection()` for clearing the selection.

* **feature-accounts**
  * ⚠️ **This is a breaking change**: Migrated `FxaPushSupportFeature` to the `feature-accounts-push` component.

* **feature-sendtab**
  * ⚠️ **This is a breaking change**: This component is now deprecated. See `feature-accounts-push`.

* **feature-accounts-push**
  * 🆕 New component for features that need Firefox Accounts and Push, e.g. Send Tab.
  * `SendTabFeature` and `SendTabUseCases` have been migrated here.
  * ⚠️ **This is a breaking change**: `SendTabFeature` no longer takes an instance of `AutoPushFeature`.
    * `FxaPushSupportFeature` is now needed for integrating Firefox Accounts with Push support.

* **support-test-libstate**
  * 🆕 New component providing utilities to test functionality that relies on lib-state.

* **browser-errorpages**
  * Removed list items semantics to improve a11y for unordered lists, preventing items being read twice.

* **support-locale**
    * Add `resetToSystemDefault` and `getSystemDefault` method to `LocaleManager`

# 25.0.0

* [Commits](https://github.com/mozilla-mobile/android-components/compare/v24.0.0...v25.0.0)
* [Milestone](https://github.com/mozilla-mobile/android-components/milestone/84?closed=1)
* [Dependencies](https://github.com/mozilla-mobile/android-components/blob/v25.0.0/buildSrc/src/main/java/Dependencies.kt)
* [Gecko](https://github.com/mozilla-mobile/android-components/blob/v25.0.0/buildSrc/src/main/java/Gecko.kt)
* [Configuration](https://github.com/mozilla-mobile/android-components/blob/v25.0.0/buildSrc/src/main/java/Config.kt)

* **feature-downloads**
  * Makes `DownloadState` parcelizable so that it can be passed to `FetchDownloadManager` when completed

* **feature-remotetabs**
  * Add new `RemoteTabsFeature` to view tabs from other synced devices and upload our own.
  * Add `RemoteTabsStorageSuggestionProvider` class to match remote tabs in awesomebar suggestions.

* **support-migration**
  * Added Fennec login migration logic.

* **service-sync-logins**
  * `AsyncLoginsStorage` interface gained a new method: `importLoginsAsync`, used for bulk-inserting logins (for example, during a migration).

# 24.0.0

* [Commits](https://github.com/mozilla-mobile/android-components/compare/v23.0.0...v24.0.0)
* [Milestone](https://github.com/mozilla-mobile/android-components/milestone/84?closed=1)
* [Dependencies](https://github.com/mozilla-mobile/android-components/blob/v24.0.0/buildSrc/src/main/java/Dependencies.kt)
* [Gecko](https://github.com/mozilla-mobile/android-components/blob/v24.0.0/buildSrc/src/main/java/Gecko.kt)
* [Configuration](https://github.com/mozilla-mobile/android-components/blob/v24.0.0/buildSrc/src/main/java/Config.kt)

* **browser-errorpages**
  * Added strings for "no network connection" error pages

* **browser-menu**
  * Replaced `BrowserMenuHighlightableItem.Highlight` with `BrowserMenuHighlight.HighPriority` to highlight a menu item with some background color. `Highlight` has been deprecated.
  * Added `BrowserMenuHighlight.LowPriority` to highlight a menu item with a dot over the icon.

* **storage-sync**
  * Added `RemoteTabsStorage` for synced tabs.

* **service-firefox-accounts**
  * Removed `StorageSync` interface as it is superseded by the sync manager.

* **service-glean**
  * Glean was updated to v21.3.0 ([Full changelog](https://github.com/mozilla/glean/compare/v21.2.0...21.3.0))
    * Timers are reset when disabled. That avoids recording timespans across disabled/enabled toggling.
    * Add a new flag to pings: send_if_empty.
    * Upgrade glean_parser to v1.12.0.
    * Implement the deletion request ping in Glean.

# 23.0.0

* [Commits](https://github.com/mozilla-mobile/android-components/compare/v22.0.0...v23.0.0)
* [Milestone](https://github.com/mozilla-mobile/android-components/milestone/83?closed=1)
* [Dependencies](https://github.com/mozilla-mobile/android-components/blob/v23.0.0/buildSrc/src/main/java/Dependencies.kt)
* [Gecko](https://github.com/mozilla-mobile/android-components/blob/v23.0.0/buildSrc/src/main/java/Gecko.kt)
* [Configuration](https://github.com/mozilla-mobile/android-components/blob/v23.0.0/buildSrc/src/main/java/Config.kt)

* **feature-downloads**
  * ⚠️ **This is a breaking change**:
  * Renamed to `OnDownloadCompleted` to `OnDownloadStopped` for increased clarity on when it's triggered

* **browser-state**
  * ⚠️ **This is a breaking change**: `DownloadState` doesn't include the property `filePath` in its constructor anymore, now it is a computed property. As the previous behavior caused some situations where `fileName` was initially null and after assigned a value to produce `filePath` values like "/storage/emulated/0/Download/null" [for more info](https://sentry.prod.mozaws.net/operations/reference-browser/issues/6609701/).

* **feature-prompts** and **feature-downloads**
  * Fix [issue #6439](https://github.com/mozilla-mobile/fenix/issues/6439) "Crash when downloading Image"

* **service-firefox-accounts**
  * Account profile cache is now used, removing a network call from most instances of account manager instantiation.
  * Fixed a bug where account would disappear after restarting an app which hit authentication problems.
  * Deprecated the `StorageSync` class. Please use the `SyncManager` class instead.

* **service-glean**
  * Glean was updated to v21.2.0
    * Two new metrics were added to investigate sending of metrics and baseline pings.
      See [bug 1597980](https://bugzilla.mozilla.org/show_bug.cgi?id=1597980) for more information.
    * Glean's two lifecycle observers were refactored to avoid the use of reflection.
    * Timespans will now not record an error if stopping after setting upload enabled to false.
    * The `GleanTimerId` can now be accessed in Java and is no longer a `typealias`.
    * Fixed a bug where the metrics ping was getting scheduled twice on startup.
    * When constructing a ping, events are now sorted by their timestamp. In practice,
      it rarely happens that event timestamps are unsorted to begin with, but this
      guards against a potential race condition and incorrect usage of the lower-level
      API.
    * Metrics that can record errors now have a new testing method,
      `testGetNumRecordedErrors`.
    * The experiments API is no longer ignored before the Glean SDK initialized. Calls are
      recorded and played back once the Glean SDK is initialized.
    * String list items were being truncated to 20, rather than 50, bytes when using
      `.set()` (rather than `.add()`). This has been corrected, but it may result
      in changes in the sent data if using string list items longer than 20 bytes.

* **support-base**
  * Deprecated `BackHandler` interface. Use the `UserInteractionHandler.onBackPressed` instead.
  * Added generic `UserInteractionHandler` interface for fragments, features and other components that want to handle user interactions such as ‘back’ or 'home' button presses.

# 22.0.0

* [Commits](https://github.com/mozilla-mobile/android-components/compare/v22.0.0...main)
* [Milestone](https://github.com/mozilla-mobile/android-components/milestone/82?closed=1)
* [Dependencies](https://github.com/mozilla-mobile/android-components/blob/v22.0.0/buildSrc/src/main/java/Dependencies.kt)
* [Gecko](https://github.com/mozilla-mobile/android-components/blob/v22.0.0/buildSrc/src/main/java/Gecko.kt)
* [Configuration](https://github.com/mozilla-mobile/android-components/blob/v22.0.0/buildSrc/src/main/java/Config.kt)

* **feature-addons**
  *  ⚠️ **This is a breaking change**:
  * Renamed to `AddOnsCollectionsProvider` to `AddOnCollectionProvider` and added caching support:
  ```kotlin
  val addOnsProvider by lazy {
    // Keeps addon collection response cached and valid for one day
    AddOnCollectionProvider(applicationContext, client, maxCacheAgeInMinutes = 24 * 60)
  }

  // May return a cached result, if available
  val addOns = addOnsProvider.getAvailableAddOns()

  // Will never return a cached result
  val addOns = addOnsProvider.getAvailableAddOns(allowCache = false)
  ```

* **lib-nearby**
  * 🆕 New component for communicating directly between two devices
  using Google Nearby API.

* **sample-nearby-chat**
  * 🆕 New sample program demonstrating use of `lib-nearby`.

* **feature-customtabs**
  * ⚠️ `CustomTabWindowFeature` now takes `Activity` instead of `Context`.

* **concept-sync**, **service-firefox-accounts**
  * `OAuthAccount@authorizeOAuthCode` method is now `authorizeOAuthCodeAsync`.

* **service-firefox-accounts**
  * For supported Android API levels (23+), `FxaAccountManager` can now be configured to encrypt persisted FxA state, via `secureStateAtRest` flag on passed-in `DeviceConfig`. Defaults to `false`. For lower API levels, setting `secureStateAtRest` will continue storing FxA state in plaintext. If the device is later upgraded to 23+, FxA state will be automatically migrated to an encrypted storage.
  * FxA state is stored in application's data directory, in plaintext or encrypted-at-rest if configured via the `secureStateAtRest` flag. This state contains everything that's necessary to download and decrypt data stored in Firefox Sync.
  * An instance of a `CrashReporter` may now be passed to the `FxaAccountManager`'s constructor. If configured, it will be used to report any detected abnormalities.
  *  ⚠️ **This is a breaking change**:
  * Several `FxaAccountManager` methods have been made internal, and are no longer part of the public API of this module: `createSyncManager`, `getAccountStorage`.

# 21.0.0

* [Commits](https://github.com/mozilla-mobile/android-components/compare/v20.0.0...v21.0.0)
* [Milestone](https://github.com/mozilla-mobile/android-components/milestone/81?closed=1)
* [Dependencies](https://github.com/mozilla-mobile/android-components/blob/v21.0.0/buildSrc/src/main/java/Dependencies.kt)
* [Gecko](https://github.com/mozilla-mobile/android-components/blob/v21.0.0/buildSrc/src/main/java/Gecko.kt)
* [Configuration](https://github.com/mozilla-mobile/android-components/blob/v21.0.0/buildSrc/src/main/java/Config.kt)

* **feature-downloads**
  * Added `tryAgain` which can be called on the feature in order to restart a failed download.

* **lib-dataprotect**
  * Added new `SecureAbove22Preferences` helper class, which is an encryption-aware wrapper for `SharedPreferences`. Only actually encrypts stored values when running on API23+.

* **service-firefox-accounts**
  * Support for keeping `SyncEngine.Passwords` engine unlocked during sync. If you're syncing this engine, you must use `SecureAbove22Preferences` to store encryption key (stored under "passwords" key), and pass an instance of these secure prefs to `GlobalSyncableStoreProvider.configureKeyStorage`.

* **concept-sync**
  * Added new `LockableStore` to facilitate syncing of "lockable" stores (such as `SyncableLoginsStore`).

* **feature-sitepermissions**
  * Added a new get operator to `SitePermissions` to facilitate the retrieval of permissions.
  ```kotlin
    val sitePermissions = SitePermissions(
            "dev.mozilla.org",
            notification = ALLOWED,
            savedAt = 0)

    sitePermissions[Permission.LOCATION] //  ALLOWED will be returned
  ```
* **engine-gecko-nightly**
  * Adds setDynamicToolbarMaxHeight ApI.

* **feature-push**
  * Added `unsubscribeAll` support from the Rust native layer.

# 20.0.0

* [Commits](https://github.com/mozilla-mobile/android-components/compare/v19.0.0...v20.0.0)
* [Milestone](https://github.com/mozilla-mobile/android-components/milestone/80?closed=1)
* [Dependencies](https://github.com/mozilla-mobile/android-components/blob/v20.0.0/buildSrc/src/main/java/Dependencies.kt)
* [Gecko](https://github.com/mozilla-mobile/android-components/blob/v20.0.0/buildSrc/src/main/java/Gecko.kt)
* [Configuration](https://github.com/mozilla-mobile/android-components/blob/v20.0.0/buildSrc/src/main/java/Config.kt)

* **browser-session**, **feature-customtabs**, **feature-session**, **feature-tabs**
  *  ⚠️ **This is a breaking change**: The `WindowFeature` and `CustomTabWindowFeature` components have been migrated to `browser-state` from `browser-session`. Therefore creating these features now requires a `BrowserStore` instance (instead of a `SessionManager` instance). The `windowRequest` properties have been removed `Session` so window requests can now only be observed on a `BrowserStore` from the `browser-state` component. In addition, `WindowFeature` was moved from `feature-session` to `feature-tabs` because it now makes use of our `TabsUseCases` and this would otherwise cause a dependency cycle.

* **feature-downloads**
  * Added ability to pause, resume, cancel, and try again on a download through the `DownloadNotification`.
  * Added support for multiple, continuous downloads.
  * Added size of the file to the `DownloadNotification`.
  * Added open file functionality to the `DownloadNotification`.
    * Note: you must add a `FileProvider` to your manifest as well as `file_paths.xml`. See SampleBrowser for an example.
    * To open .apk files, you must still add the permission `android.permission.INSTALL_PACKAGES` to your manifest.
  * Improved visuals of `SimpleDownloadDialogFragment` to better match `SitePermissionsDialogFragment`.
    * `SimpleDownloadDialogFragment` can similarly be themed by using `PromptsStyling` properties.
  * Recreated download notification channel with lower importance for Android O+ so that the notification is not audibly intrusive.

* **feature-webnotifications**
  * Adds feature implementation for configuring and displaying web notifications to the user
  ```kotlin
  WebNotificationFeature(
      applicationContext, engine, icons, R.mipmap.ic_launcher, BrowserActivity::class.java
  )
  ```

* **service-glean**
   * Bumped the Glean SDK version to 19.1.0. This fixes a startup crash on Android SDK 22 devices due to missing `stderr`.

* **concept-engine**
  * Adds support for WebPush abstraction to the Engine.
  * Adds support for WebShare abstraction as a PromptRequest.

* **engine-gecko-nightly**
  * Adds support for WebPush in GeckoEngine.

* **support-webextensions**
  * Adds support for sending messages to background pages and scripts in WebExtensions.

* **service-firefox-accounts**
  * Adds `authorizeOAuthCode` method for generating scoped OAuth codes.

* **feature-push**
  * ⚠️ The `AutoPushFeature` now throws when reaching exceptions in the native layer that are unrecoverable.

* **feature-prompts**
  * Adds support for Web Share API using `ShareDelegate`.

* **experiments**
  * Fixes a crash when the app version or the experiment's version specifiers are not in the expected format.

* **engine**, **engine-gecko-***, **support-webextensions**
  * Added support `browser.tabs.remove()` in web extensions.
  ```kotlin
  val engine = GeckoEngine(applicationContext, engineSettings)
  engine.registerWebExtensionTabDelegate(object : WebExtensionTabDelegate {
    override fun onCloseTab(webExtension: WebExtension?, engineSession: EngineSession) {
      store.state.tabs.find { it.engineState.engineSession === engineSession }?.let {
        store.dispatch(RemoveTabAction(tab.id))
      }
    }
  })
  ```

# 19.0.1

* [Commits](https://github.com/mozilla-mobile/android-components/compare/v19.0.0...v19.0.1)
* [Dependencies](https://github.com/mozilla-mobile/android-components/blob/v19.0.1/buildSrc/src/main/java/Dependencies.kt)
* [Gecko](https://github.com/mozilla-mobile/android-components/blob/v19.0.1/buildSrc/src/main/java/Gecko.kt)
* [Configuration](https://github.com/mozilla-mobile/android-components/blob/v19.0.1/buildSrc/src/main/java/Config.kt)

* **service-glean**
   * Bumped the Glean SDK version to 19.1.0. This fixes a startup crash on Android SDK 22 devices due to missing `stderr`.

# 19.0.0

* [Commits](https://github.com/mozilla-mobile/android-components/compare/v18.0.0...v19.0.0)
* [Milestone](https://github.com/mozilla-mobile/android-components/milestone/79?closed=1)
* [Dependencies](https://github.com/mozilla-mobile/android-components/blob/v19.0.0/buildSrc/src/main/java/Dependencies.kt)
* [Gecko](https://github.com/mozilla-mobile/android-components/blob/v19.0.0/buildSrc/src/main/java/Gecko.kt)
* [Configuration](https://github.com/mozilla-mobile/android-components/blob/v19.0.0/buildSrc/src/main/java/Config.kt)

* **browser-toolbar**
  * ⚠️ **This is a breaking change**: Refactored the internals to use `ConstraintLayout`. As part of this change the public API was simplified and unused methods/properties have been removed.

* **feature-accounts**
  * Add new `FxaPushSupportFeature` for some underlying support when connecting push and fxa accounts together.

* **browser-state**
  * Added `externalAppType` to `CustomTabConfig` to indicate how the session is being used.

* **service-glean**
   * The Rust implementation of the Glean SDK is now being used.
   * ⚠️ **This is a breaking change**: the `GleanDebugActivity` is no longer exposed from service-glean. Users need to use the one in `mozilla.telemetry.glean.debug.GleanDebugActivity` from the `adb` command line.

* **lib-push-firebase**
   * Fixes a potential bug where we receive a message for another push service that we cannot process.

* **feature-privatemode**
  * Added new feature for private browsing mode.
  * Added `SecureWindowFeature` to prevent screenshots in private browsing mode.

* **browser-engine-gecko**, **browser-engine-gecko-beta**, **browser-engine-gecko-nightly**
  * **Merge day!**
    * `browser-engine-gecko`: GeckoView 70.0
    * `browser-engine-gecko-beta`: GeckoView 71.0
    * `browser-engine-gecko-nightly`: GeckoView 72.0

* **feature-push**
  * The `AutoPushFeature` now checks (once every 24 hours) to verify and renew push subscriptions if expired after a cold boot.

# 18.0.1

* [Commits](https://github.com/mozilla-mobile/android-components/compare/v18.0.0...v18.0.1)
* [Dependencies](https://github.com/mozilla-mobile/android-components/blob/v18.0.1/buildSrc/src/main/java/Dependencies.kt)
* [Gecko](https://github.com/mozilla-mobile/android-components/blob/v18.0.1/buildSrc/src/main/java/Gecko.kt)
* [Configuration](https://github.com/mozilla-mobile/android-components/blob/v18.0.1/buildSrc/src/main/java/Config.kt)

* **feature-prompts**
  * Fixed a crash when showing the file picker.

# 18.0.0

* [Commits](https://github.com/mozilla-mobile/android-components/compare/v17.0.0...v18.0.0)
* [Milestone](https://github.com/mozilla-mobile/android-components/milestone/78?closed=1)
* [Dependencies](https://github.com/mozilla-mobile/android-components/blob/v18.0.0/buildSrc/src/main/java/Dependencies.kt)
* [Gecko](https://github.com/mozilla-mobile/android-components/blob/v18.0.0/buildSrc/src/main/java/Gecko.kt)
* [Configuration](https://github.com/mozilla-mobile/android-components/blob/v18.0.0/buildSrc/src/main/java/Config.kt)

* **browser-menu**
  * Adds the ability to create a BrowserMenuCategory, a menu item that defines a category for other menu items

* **concept-engine**
  * Adds the setting `forceUserScalableContent`.

* **engine-gecko-nightly**
  * Implements the setting `forceUserScalableContent`.

* **feature-prompts**
  * Deprecated `PromptFeature` constructor that has parameters for both `Activity` and `Fragment`. Use the constructors that just take either one instead.
  * Changed `sessionId` parameter name to `customTabId`.

# 17.0.0

* [Commits](https://github.com/mozilla-mobile/android-components/compare/v16.0.0...v17.0.0)
* [Milestone](https://github.com/mozilla-mobile/android-components/milestone/77?closed=1)
* [Dependencies](https://github.com/mozilla-mobile/android-components/blob/v17.0.0/buildSrc/src/main/java/Dependencies.kt)
* [Gecko](https://github.com/mozilla-mobile/android-components/blob/v17.0.0/buildSrc/src/main/java/Gecko.kt)
* [Configuration](https://github.com/mozilla-mobile/android-components/blob/v17.0.0/buildSrc/src/main/java/Config.kt)

* **feature-contextmenu**
  * The "Save Image" context menu item will no longer prompt before downloading the image.

* **concept-engine**
  * Added `WebAppManifest.ShareTarget` data class.

* **lib-crash**
  * Now supports sending caught exceptions.  Use the 'submitCaughtException()' to send caught exceptions if the underlying crash reporter service supports it.
  ```kotlin
  val job = crashReporter.submitCaughtException(e)
  ```

* **engine**, **engine-gecko-nightly**, **engine-gecko-beta**, **engine-gecko**
  * ⚠️ **This is a breaking change**: Renamed `WebExtensionTabDelegate` to `WebExtensionDelegate` to handle various web extensions related engine events:
  ```kotlin
  GeckoEngine(applicationContext, engineSettings).also {
    it.registerWebExtensionDelegate(object : WebExtensionDelegate {
        override fun onNewTab(webExtension: WebExtension?, url: String, engineSession: EngineSession) {
          sessionManager.add(Session(url), true, engineSession)
        }
    })
  }
  ```
  * ⚠️ **This is a breaking change**: Redirect source and target flags are now passed to history tracking delegates. As part of this change, `HistoryTrackingDelegate.onVisited()` receives a new `PageVisit` data class as its second argument, specifying the `visitType` and `redirectSource`. For more details, please see [PR #4268](https://github.com/mozilla-mobile/android-components/pull/4268).

* **support-webextensions**
  * Added functionality to make sure web extension related events in the engine are reflected in the browser state / store. Instead of attaching a `WebExtensionDelegate` to the engine, and manually reacting to all events, it's now possible to initialize `WebExtensionSupport`, which provides overridable default behaviour for all web extension related engine events:
  ```kotlin
  // Makes sure web extension related events (e.g. an extension is installed, or opens a new tab) are dispatched to the browser store.
  WebExtensionSupport.initialize(components.engine, components.store)

  // If dispatching to the browser store is not desired, all actions / behaviour can be overridden:
  WebExtensionSupport.initialize(components.engine, components.store, onNewTabOverride = {
        _, engineSession, url -> components.sessionManager.add(Session(url), true, engineSession)
  })
  ```

* **browser-menu**
   * Fixes background ripple of Switch in BrowserMenuImageSwitch

# 16.0.0

* [Commits](https://github.com/mozilla-mobile/android-components/compare/v15.0.0...v16.0.0)
* [Milestone](https://github.com/mozilla-mobile/android-components/milestone/76?closed=1)
* [Dependencies](https://github.com/mozilla-mobile/android-components/blob/v16.0.0/buildSrc/src/main/java/Dependencies.kt)
* [Gecko](https://github.com/mozilla-mobile/android-components/blob/v16.0.0/buildSrc/src/main/java/Gecko.kt)
* [Configuration](https://github.com/mozilla-mobile/android-components/blob/v16.0.0/buildSrc/src/main/java/Config.kt)

* **feature-awesomebar**
  * ⚠️ **This is a breaking change**: `AwesomeBar.Suggestion` now directly takes a Bitmap for the icon param rather than a Unit.

* **feature-pwa**
  * ⚠️ **This is a breaking change**: Intent sent from the `WebAppShortcutManager` now require the consumption of the `SHORTCUT_CATEGORY` in your manifest

* **feature-customtabs**
  * 'CustomTabIntentProcessor' can create private sessions now.

* **browser-session**, **browser-state**, **feature-prompts**
  *  ⚠️ **This is a breaking change**: The `feature-prompts` component has been migrated to `browser-state` from `browser-session`. Therefore creating a `PromptFeature` requires a `BrowserStore` instance (instead of a `SessionManager` instance). The `promptRequest` property has been removed `Session`. Prompt requests can now only be observed on a `BrowserStore` from the `browser-state` component.

* **tooling-detekt**
  * Published detekt rules for internal use. Check module documentation for detailed ruleset description.

* **feature-intent**
  * Added support for NFC tag intents to `TabIntentProcessor`.

* **firefox-accounts**, **service-fretboard**
  * ⚠️ **This is a breaking change**: Due to migration to WorkManager v2.2.0, some classes like `WorkManagerSyncScheduler` and `WorkManagerSyncDispatcher` now expects a `Context` in their constructors.

* **engine**, **engine-gecko-nightly** and **engine-gecko-beta**
  * Added `WebExtensionsTabsDelegate` to support `browser.tabs.create()` in web extensions.
  ```kotlin
  GeckoEngine(applicationContext, engineSettings).also {
    it.registerWebExtensionTabDelegate(object : WebExtensionTabDelegate {
        override fun onNewTab(webExtension: WebExtension?, url: String, engineSession: EngineSession) {
          sessionManager.add(Session(url), true, engineSession)
        }
    })
  }
  ```

# 15.0.0

* [Commits](https://github.com/mozilla-mobile/android-components/compare/v14.0.0...v15.0.0)
* [Milestone](https://github.com/mozilla-mobile/android-components/milestone/75?closed=1)
* [Dependencies](https://github.com/mozilla-mobile/android-components/blob/v15.0.0/buildSrc/src/main/java/Dependencies.kt)
* [Gecko](https://github.com/mozilla-mobile/android-components/blob/v15.0.0/buildSrc/src/main/java/Gecko.kt)
* [Configuration](https://github.com/mozilla-mobile/android-components/blob/v15.0.0/buildSrc/src/main/java/Config.kt)

* **browser-session**, **browser-state**, **feature-contextmenu**, **feature-downloads**
  * * ⚠️ **This is a breaking change**: Removed the `download` property from `Session`. Downloads can now only be observed on a `BrowserState` from the `browser-state` component. Therefore `ContextMenuUseCases` and `DownloadsUseCases` now require a `BrowserStore` instance.

* **support-ktx**
  * Adds `Resources.Theme.resolveAttribute(Int)` to quickly get a resource ID from a theme.
  * Adds `Context.getColorFromAttr` to get a color int from an attribute.

* **feature-customtabs**
  * Added `CustomTabWindowFeature` to handle windows inside custom tabs, PWAs, and TWAs.

* **feature-tab-collections**

  * Behavior change: In a collection List<TabEntity> is now ordered descending by creation date (newest tab in a collection on top)
* **feature-session**, **engine-gecko-nightly** and **engine-gecko-beta**
  * Added api to manage the tracking protection exception list, any session added to the list will be ignored and the the current tracking policy will not be applied.

  ```kotlin
    val useCase = TrackingProtectionUseCases(sessionManager,engine)

    useCase.addException(session)

    useCase.removeException(session)

    useCase.removeAllExceptions()

    useCase.containsException(session){ contains ->
        // contains indicates if this session is on the exception list.
    }

    useCase.fetchExceptions { exceptions ->
        // exceptions is a list of all the origins that are in the exception list.
    }
  ```

* **support-sync-telemetry**
  * 🆕 New component containing building blocks for sync telemetry.

* **concept-sync**, **services-firefox-accounts**
  ⚠️ **This is a breaking change**
  * Internal implementation of sync changed. Most visible change is that clients are now allowed to change which sync engines are enabled and disabled.
  * `FxaAccountManager#syncNowAsync` takes an instance of a `reason` instead of `startup` boolean flag.
  * `SyncEnginesStorage` is introduced, allowing applications to read and update enabled/disabled state configured `SyncEngine`s.
  * `SyncEngine` is no longer an `enum class`, but a `sealed class` instead. e.g. `SyncEngine.HISTORY` is now `SyncEngine.History`.
  * `DeviceConstellation#setDeviceNameAsync` now takes a `context` in addition to new `name`.
  * `FxaAuthData` now takes an optional `declinedEngines` set of SyncEngines.

# 14.0.1

* [Commits](https://github.com/mozilla-mobile/android-components/compare/v14.0.0...v14.0.1)
* [Dependencies](https://github.com/mozilla-mobile/android-components/blob/v14.0.1/buildSrc/src/main/java/Dependencies.kt)
* [Gecko](https://github.com/mozilla-mobile/android-components/blob/v14.0.1/buildSrc/src/main/java/Gecko.kt)
* [Configuration](https://github.com/mozilla-mobile/android-components/blob/v14.0.1/buildSrc/src/main/java/Config.kt)

* **feature-collections**
  * Fixed [#4514](https://github.com/mozilla-mobile/android-components/issues/4514): Do not restore parent tab ID for collections.

* **service-glean**
  *  PR [#4511](https://github.com/mozilla-mobile/android-components/pull/4511/): Always set 'wasMigrated' to false in the Glean SDK.

# 14.0.0

* [Commits](https://github.com/mozilla-mobile/android-components/compare/v13.0.0...v14.0.0)
* [Milestone](https://github.com/mozilla-mobile/android-components/milestone/74?closed=1)
* [Dependencies](https://github.com/mozilla-mobile/android-components/blob/v14.0.0/buildSrc/src/main/java/Dependencies.kt)
* [Gecko](https://github.com/mozilla-mobile/android-components/blob/v14.0.0/buildSrc/src/main/java/Gecko.kt)
* [Configuration](https://github.com/mozilla-mobile/android-components/blob/v14.0.0/buildSrc/src/main/java/Config.kt)

* **feature-customtabs**
  * Now the color of the tracking protection icon adapts to color of the toolbar.

* **feature-session**, **engine-gecko-nightly** and **engine-gecko-beta**
  * Added a way to exposes the same amount of trackers as Firefox desktop has in it tracking protection panel via TrackingProtectionUseCases.

  ```kotlin
    val useCase = TrackingProtectionUseCases(sessionManager,engine)
    useCase.fetchTrackingLogs(
        session,
        onSuccess = { trackersLog ->
            // A list of all the tracker logger for this session
        },
        onError = { throwable ->
            //A throwable indication what went wrong
        }
    )
  ```

* **browser-toolbar**
  * Resized icons on the toolbar see [#4490](https://github.com/mozilla-mobile/android-components/issues/4490) for more information.
  * Added a way to customize the color of the tracking protection icon via BrowserToolbar.
  ```kotlin
  val toolbar = BrowserToolbar(context)
  toolbar.trackingProtectionColor = Color.BLUE
  ```

* **All components**
  * Increased `androidx.browser` version to `1.2.0-alpha07`.

* **feature-media**
  * Playback will now be stopped and the media notification will get removed if the app's task is getting removed (app is swiped away in task switcher).

* **feature-pwa**
  * Adds `WebAppHideToolbarFeature.onToolbarVisibilityChange` to be notified when the toolbar is shown or hidden.

* **engine-gecko-nightly**
  * Added the ability to exfiltrate Gecko categorical histograms.

* **support-webextensions**
  * 🆕 New component containing building blocks for features implemented as web extensions.

* **lib-push-amazon**
  * Fixed usage of cache version of registration ID in situations when app data is deleted.

* **tools-detekt**
  * New (internal-only) component with custom detekt rules.

* **service-glean**
  * ⚠ **This is a breaking change**: Glean.initialize() must be called on the main thread.

# 13.0.0

* [Commits](https://github.com/mozilla-mobile/android-components/compare/v12.0.0...v13.0.0)
* [Milestone](https://github.com/mozilla-mobile/android-components/milestone/73?closed=1)
* [Dependencies](https://github.com/mozilla-mobile/android-components/blob/v13.0.0/buildSrc/src/main/java/Dependencies.kt)
* [Gecko](https://github.com/mozilla-mobile/android-components/blob/v13.0.0/buildSrc/src/main/java/Gecko.kt)
* [Configuration](https://github.com/mozilla-mobile/android-components/blob/v13.0.0/buildSrc/src/main/java/Config.kt)

* **All components**
  * Updated Kotlin version from `1.3.40` to `1.3.50`.
  * Updated Kotlin Coroutine library version from `1.2.2` to `1.3.0`.

* **browser-session**
  * Clear session icon only if URL host changes.

* **feature-pwa**
  * Adds `WebAppUseCases.isInstallable` to check if the current session can be installed as a Progressive Web App.

* **feature-downloads**
  *  ⚠️ **This is a breaking change**: The `feature-downloads` component has been migrated to `browser-state` from `browser-session`. Therefore creating a `DownloadsFeature` requires a `BrowserStore` instance (instead of a `SessionManager` instance) and a `DownloadsUseCases` instance now.

* **feature-contextmenu**
  *  ⚠️ **This is a breaking change**: The `feature-contextmenu` component has been migrated to `browser-state` from `browser-session`. Therefore creating a `ContextMenuFeature` requires a `BrowserStore` instance (instead of a `SessionManager` instance) and a `ContextMenuUseCases` instance now.

* **service-glean**
  * ⚠️ **This is a breaking change**: applications need to use `ConceptFetchHttpUploader` for overriding the ping uploading mechanism instead of directly using `concept-fetch` implementations.

* **feature-tabs**
  * ⚠️ **This is a breaking change**: Methods that have been accepting a parent `Session` parameter now expect the parent id (`String`).

* **browser-menu**
   * Adds the ability to create a BrowserMenuImageSwitch, a BrowserMenuSwitch with icon

* **feature-accounts**
  * Added ability to configure FxaWebChannelFeature with a set of `FxaCapability`. Currently there's just one: `CHOOSE_WHAT_TO_SYNC`. It defaults to `false`, so if you want "choose what to sync" selection during auth flows, please specify it.

# 12.0.1

* [Commits](https://github.com/mozilla-mobile/android-components/compare/v12.0.0...v12.0.1)
* [Dependencies](https://github.com/mozilla-mobile/android-components/blob/v12.0.1/buildSrc/src/main/java/Dependencies.kt)
* [Gecko](https://github.com/mozilla-mobile/android-components/blob/v12.0.1/buildSrc/src/main/java/Gecko.kt)
* [Configuration](https://github.com/mozilla-mobile/android-components/blob/v12.0.1/buildSrc/src/main/java/Config.kt)

* **lib-push-amazon**
  * Fixed [#4448](https://github.com/mozilla-mobile/android-components/issues/4458): Clearing app data does not reset the registration ID.

# 12.0.0

* [Commits](https://github.com/mozilla-mobile/android-components/compare/v11.0.0...v12.0.0)
* [Milestone](https://github.com/mozilla-mobile/android-components/milestone/72?closed=1)
* [Dependencies](https://github.com/mozilla-mobile/android-components/blob/v12.0.0/buildSrc/src/main/java/Dependencies.kt)
* [Gecko](https://github.com/mozilla-mobile/android-components/blob/v12.0.0/buildSrc/src/main/java/Gecko.kt)
* [Configuration](https://github.com/mozilla-mobile/android-components/blob/v12.0.0/buildSrc/src/main/java/Config.kt)

* **browser-engine-gecko-nightly**, **browser-engine-gecko-beta** and **browser-engine-gecko**
  * The `TrackingProtectionPolicy.recommended()` and `TrackingProtectionPolicy.strict()`  policies are now aligned with standard and strict (respectively) policies on FireFox desktop, for more details see the [issue #4349](https://github.com/mozilla-mobile/android-components/issues/4349).

* **browser-engine-gecko-nightly** and **browser-engine-gecko-beta**
  * The `TrackingProtectionPolicy.select` function now allows you to indicate if `strictSocialTrackingProtection` should be activated or not. When it is active blocks trackers from the social-tracking-protection-digest256 list, for more details take a look at the [issue #4320](https://github.com/mozilla-mobile/android-components/issues/4320)
  ```kotlin
  val policy = TrackingProtectionPolicy.select(
    strictSocialTrackingProtection = true
  )
  ```

* **context-menu**
  * Exposed title tag from GV in HitResult. Fixes [#1444]. If title is null or blank the src value is returned for title.

* **browser-engine-gecko**, **browser-engine-gecko-beta**, **browser-engine-gecko-nightly**
  * **Merge day!**
    * `browser-engine-gecko-release`: GeckoView 69.0
    * `browser-engine-gecko-beta`: GeckoView 70.0
    * `browser-engine-gecko-nightly`: GeckoView 71.0

* **feature-toolbar**
  *  ⚠️ **This is a breaking change**: The `feature-toolbar` component has been migrated to `browser-state` from `browser-session`. Therefore creating a `ToolbarFeature` requires a `BrowserStore` instance instead of a `SessionManager` instance now.

* **lib-crash**
  * Now supports Breadcrumbs.  Use the 'recordCrashBreadcrumb()' to record Breadcrumbs if the underlying crash reporter service supports it.
  ```kotlin
  crashReporter.recordCrashBreadcrumb(
      CrashBreadcrumb("Settings button clicked", data, "UI", Level.INFO, Type.USER)
  )
  ```

* **browser-engine-gecko-nightly** and **browser-engine-gecko-beta**
  * The `TrackingProtectionPolicy.strict()` now blocks trackers from the social-tracking-protection-digest256 list, for more details take a look at the [issue #4213](https://github.com/mozilla-mobile/android-components/issues/4213)

* **browser-session**
  *  ⚠️ **This is a breaking change**: `getSessionId` and `EXTRA_SESSION_ID` has moved to the `feature-intent` component.

* **feature-intent**
  *  ⚠️ **This is a breaking change**: `TabIntentProcessor` has moved to the `processing` sub-package, but is still in the same component.

* **browser-engine-gecko**
  * Like with the nightly and beta flavor previously this component now has a hard dependency on the new [universal GeckoView build](https://bugzilla.mozilla.org/show_bug.cgi?id=1508976) that is no longer architecture specific (ARM, x86, ..). With that apps no longer need to specify the GeckoView dependency themselves and synchronize the used version with Android Components. Additionally apps can now make use of [APK splits](https://developer.android.com/studio/build/configure-apk-splits) or [Android App Bundles (AAB)](https://developer.android.com/guide/app-bundle).

* **browser-engine-servo**
  * ❌ We removed the `browser-engine-servo` component since it was not being maintained, updated and used.

* **concept-sync**, **service-firefox-accounts**
  * ⚠️ **This is a breaking change**:
  * `SyncConfig`'s `syncableStores` has been renamed to `supportedEngines`, expressed via new enum type `SyncEngine`.
  * `begin*` OAuthAccount methods now return an `AuthFlowUrl`, which encapsulates an OAuth state identifier.
  * `AccountObserver:onAuthenticated` method now has `authType` parameter (instead of `newAccount`), which describes in detail what caused an authentication.
  * `GlobalSyncableStoreProvider.configureStore` now takes a pair of `Pair<SyncEngine, SyncableStore>`, instead of allowing arbitrary string names for engines.
  * `GlobalSyncableStoreProvider.getStore` is no longer part of the public API.

* **feature-push**
  * Added more logging into `AutoPushFeature` to aid in debugging in release builds.

* **support-ktx**
  * Added variant of `Flow.ifChanged()` that takes a mapping function in order to filter items where the mapped value has not changed.

* **feature-pwa**
  * Adds the ability to create a basic shortcut with a custom label

* **browser-engine-gecko-nightly**
  * Adds support for exposing Gecko scalars through the Glean SDK. See [bug 1579365](https://bugzilla.mozilla.org/show_bug.cgi?id=1579365) for details.

* **support-utils**
  * `Intent.asForegroundServicePendingIntent(Context)` extension method to create pending intent for the service that will play nicely with background execution limitations introduced in Android O (e.g. foreground service).

* **concept-sync**
  * ⚠️ **This is a breaking change**: `action` param of `AuthType.OtherExternal` is now optional. Missing `action` indicates that we really don't know what external authType we've hit.

# 11.0.0

* [Commits](https://github.com/mozilla-mobile/android-components/compare/v10.0.0...v11.0.0)
* [Milestone](https://github.com/mozilla-mobile/android-components/milestone/71?closed=1)
* [Dependencies](https://github.com/mozilla-mobile/android-components/blob/v11.0.0/buildSrc/src/main/java/Dependencies.kt)
* [Gecko](https://github.com/mozilla-mobile/android-components/blob/v11.0.0/buildSrc/src/main/java/Gecko.kt)
* [Configuration](https://github.com/mozilla-mobile/android-components/blob/v11.0.0/buildSrc/src/main/java/Config.kt)

* **browser-icons**
  * Ensures icons are not cached on the disk in private sessions.

* **browser-menu**
  * Added `startImage` to Highlight of HighlightableMenuItem, which allows changing the startImage in addition to the endImage when highlighted
  * Highlight properties of HighlightableMenuItem `startImage` and `endImage` are now both optional

* **lib-state**
  * Added `Store` extensions to observe `State` using Kotlin's `Flow` API: `Store.flow()`, `Store.flowScoped()`.

* **support-ktx**
  * Added property delegates to work with `SharedPreferences`.
  * Added `Flow.ifChanged()` operator for filtering a `Flow` based on whether a value has changed from the previous one (e.g. `A, A, B, C, A -> A, B, C, A`).

* **feature-customtabs**
  * Added `CustomTabsServiceStore` to track custom tab data in `AbstractCustomTabsService`.

* **feature-pwa**
  * Added support for hiding the toolbar in a Trusted Web Activity.
  * Added `TrustedWebActivityIntentProcessor` to process TWA intents.
  * Added `CustomTabState.trustedOrigins` extension method to turn the verification state of a custom tab into a list of origins.
  * Added `WebAppHideToolbarFeature.onTrustedScopesChange` to change the trusted scopes after the feature is created.

* **service-telemetry**
  * This component is now deprecated. Please use the [Glean SDK](https://mozilla.github.io/glean/book/index.html) instead. This library will not be removed until all projects using it start using the Glean SDK.

* **browser-session**, **feature-intent**
  * ⚠️ **This is a breaking change**: Moved `Intent` related code from `browser-session` to `feature-intent`.

* **feature-media**
  * The `Intent` launched from the media notification now has its action set to `MediaFeature.ACTION_SWITCH_TAB`. In addition to that the extra `MediaFeature.EXTRA_TAB_ID` contains the id of the tab the media notification is displayed for.

# 10.0.1

* [Commits](https://github.com/mozilla-mobile/android-components/compare/v10.0.0...v10.0.1)
* [Dependencies](https://github.com/mozilla-mobile/android-components/blob/v10.0.1/buildSrc/src/main/java/Dependencies.kt)
* [Gecko](https://github.com/mozilla-mobile/android-components/blob/v10.0.1/buildSrc/src/main/java/Gecko.kt)
* [Configuration](https://github.com/mozilla-mobile/android-components/blob/v10.0.1/buildSrc/src/main/java/Config.kt)

* **browser-menu**
  * Added `startImage` to Highlight of HighlightableMenuItem, which allows changing the startImage in addition to the endImage when highlighted
  * Highlight properties of HighlightableMenuItem `startImage` and `endImage` are now both optional

* Imported latest state of translations.

# 10.0.0

* [Commits](https://github.com/mozilla-mobile/android-components/compare/v9.0.0...v10.0.0)
* [Milestone](https://github.com/mozilla-mobile/android-components/milestone/69?closed=1)
* [Dependencies](https://github.com/mozilla-mobile/android-components/blob/v10.0.0/buildSrc/src/main/java/Dependencies.kt)
* [Gecko](https://github.com/mozilla-mobile/android-components/blob/v10.0.0/buildSrc/src/main/java/Gecko.kt)
* [Configuration](https://github.com/mozilla-mobile/android-components/blob/v10.0.0/buildSrc/src/main/java/Config.kt)

* **feature-toolbar**
  * Toolbar Menu is now closed on exiting the app.

* **support-test-appservices**
  * 🆕 New component for synchronizing Application Services' unit testing dependencies used in Android Components.

* **service-location**
  * Added `RegionSearchLocalizationProvider` - A `SearchLocalizationProvider` implementation that uses a `MozillaLocationService` instance to do a region lookup via GeoIP.
  * ⚠️ **This is a breaking change**: An implementation of `SearchLocalizationProvider` now returns a `SearchLocalization` data class instead of multiple properties.

* **service-glean**
  * ⚠️ **This is a breaking change**: `Glean.handleBackgroundEvent` is now an internal API.
  * Added a `QuantityMetricType` (for internal use by Gecko metrics only).

* **browser-engine-gecko(-beta/nightly)**, **concept-engine**
  * Added simplified `Media.state` derived from `Media.playbackState` events.

* **lib-push-adm**, **lib-push-firebase**, **concept-push**
  * Added `isServiceAvailable` to signify if the push service is supported on the device.

* **concept-engine**
  * Added `WebNotification` data class for the web notifications API.

* **browser-engine-system**
  * Fixed issue [4191](https://github.com/mozilla-mobile/android-components/issues/4191) where the `recommended()` tracking category was not getting applied for `SystemEngine`.

* **concept-engine**, **browser-engine-gecko-nightly** and **browser-engine-gecko-beta**:
  * ⚠️ **This is a breaking change**: `TrackingProtectionPolicy` does not have a `safeBrowsingCategories` anymore, Safe Browsing is now a separate setting on the Engine level. To change the default value of `SafeBrowsingPolicy.RECOMMENDED` you have set it through `engine.settings.safeBrowsingPolicy`.
  * This decouples the tracking protection API and safe browsing from each other so you can change the tracking protection policy without affecting your safe browsing policy as described in this issue [#4190](https://github.com/mozilla-mobile/android-components/issues/4190).
  * ⚠️ **Alert for SystemEngine consumers**: The Safe Browsing API is not yet supported on this engine, this will be covered on [#4206](https://github.com/mozilla-mobile/android-components/issues/4206). If you use this API you will get a `UnsupportedSettingException`, however you can use a manifest tag to activate it.

  ```xml
    <manifest>
    <application>
        <meta-data android:name="android.webkit.WebView.EnableSafeBrowsing"
                   android:value="true" />
        ...
     </application>
    </manifest>
  ```

# 9.0.0

* [Commits](https://github.com/mozilla-mobile/android-components/compare/v8.0.0...v9.0.0)
* [Milestone](https://github.com/mozilla-mobile/android-components/milestone/68?closed=1)
* [Dependencies](https://github.com/mozilla-mobile/android-components/blob/v9.0.0/buildSrc/src/main/java/Dependencies.kt)
* [Gecko](https://github.com/mozilla-mobile/android-components/blob/v9.0.0/buildSrc/src/main/java/Gecko.kt)
* [Configuration](https://github.com/mozilla-mobile/android-components/blob/v9.0.0/buildSrc/src/main/java/Config.kt)

* **browser-menu**
  * Updated the styling of the menu to not have padding on top or bottom. Also modified size of `BrowserMenuItemToolbar` to match `BrowserToolbar`'s height

* **feature-media**
  * Do not display title/url/icon of website in media notification if website is opened in private mode.

* **concept-engine** and **browser-session**
  * ⚠️ **This is a breaking change**: `TrackingProtectionPolicy` removes the `categories` property to expose two new ones `trackingCategories: Array<AntiTrackingCategory>` and `safeBrowsingCategories: Array<SafeBrowsingCategory>` to separate the tracking protection categories from the safe browsing ones.
  * ⚠️ **This is a breaking change**: `TrackingProtectionPolicy.all()` has been replaced by `TrackingProtectionPolicy.strict()` to have similar naming conventions with GeckoView api.
  * ⚠️ **This is a breaking change**: `Tracker#categories` has been replaced by `Tracker#trackingCategories` and `Tracker#cookiePolicies` to better report blocked content see [#4098](https://github.com/mozilla-mobile/android-components/issues/4098).
  * Added: `Session#trackersLoaded` A list of `Tracker`s that could be blocked but has been loaded in this session.
  * Added: `Session#Observer#onTrackerLoaded` Notifies that a tracker that could be blocked has been loaded.

* **browser-toolbar**
  * HTTP sites are now marked as insecure with a broken padlock icon, rather than a globe icon. Apps can revert to the globe icon by using a custom `BrowserToolbar.siteSecurityIcon`.

* **service-firefox-accounts**, **concept-sync**
  * `FxaAccountManager`, if configured with `DeviceCapability.SEND_TAB`, will now automatically refresh device constellation state and poll for device events during initialization and login.
  * `FxaAccountManager.syncNowAsync` can now receive a `debounce` parameter, allowing consumers to specify debounce behaviour of their sync requests.
  * ⚠️ **This is a breaking change:**
  * Removed public methods from `DeviceConstellation` and its implementation in `FxaDeviceConstellation`: `fetchAllDevicesAsync`, `startPeriodicRefresh`, `stopPeriodicRefresh`.
  * `DeviceConstellation#refreshDeviceStateAsync` was renamed to `refreshDevicesAsync`: no longer polls for device events, only updates device states (e.g. new devices, name changes)
  * `pollForEventsAsync` no longer returns the events. Use the observer API instead:
  ```kotlin
  val deviceConstellation = autheneticatedAccount()?.deviceConstellation() ?: return
  deviceConstellation.registerDeviceObserver(
    object: DeviceEventsObserver {
      override fun onEvents(events: List<DeviceEvent>) {
          // Process device events here.
      }
    }, lifecycleOwner, false)
  // Poll for events.
  deviceConstellation.pollForEventsAsync().await()
  ```

* **browser-session**
  * Removed deprecated `CustomTabConfig` helpers. Use the equivalent methods in **feature-customtabs** instead.

* **support-ktx**
  * Removed deprecated methods that have equivalents in Android KTX.

* **concept-sync**, **service-firefox-account**
  * ⚠️ **This is a breaking change**
  * In `OAuthAccount` (and by extension, `FirefoxAccount`) `beginOAuthFlowAsync` no longer need to specify `wantsKeys` parameter; it's automatically inferred from the requested `scopes`.
  * Three new device types now available: `tablet`, `tv`, `vr`.

# 8.0.0

* [Commits](https://github.com/mozilla-mobile/android-components/compare/v7.0.0...v8.0.0)
* [Milestone](https://github.com/mozilla-mobile/android-components/milestone/67?closed=1)
* [Dependencies](https://github.com/mozilla-mobile/android-components/blob/v8.0.0/buildSrc/src/main/java/Dependencies.kt)
* [Gecko](https://github.com/mozilla-mobile/android-components/blob/v8.0.0/buildSrc/src/main/java/Gecko.kt)
* [Configuration](https://github.com/mozilla-mobile/android-components/blob/v8.0.0/buildSrc/src/main/java/Config.kt)

* **service-glean**
  * Timing distributions now use a functional bucketing algorithm that does not require fixed limits to be defined up front.

* **support-android-test**
  * Added `WebserverRule` - a junit rule that will run a webserver during tests serving content from assets in the test package ([#3893](https://github.com/mozilla-mobile/android-components/issues/3893)).

* **browser-engine-gecko-nightly**
  * The component now exposes an implementation of the Gecko runtime telemetry delegate, `glean.GeckoAdapter`, which can be used to collect Gecko metrics with the Glean SDK.

* **browser-engine-gecko-beta**
  * The component now handles situations where the Android system kills the content process (without killing the main app process) in order to reclaim resources. In those situations the component will automatically recover and restore the last known state of those sessions.

* **browser-toolbar**
  * Changed `BrowserToolbar.siteSecurityColor` to use no icon color filter when the color is set to `Color.TRANSPARENT`.
  * Added `BrowserToolbar.siteSecurityIcon` to use custom security icons with multiple colors in the toolbar.

* **feature-sendtab**
  * Added a `SendTabFeature` that observes account device events with optional support for push notifications.

  ```kotlin
  SendTabFeature(
    context,
    accountManager,
    pushFeature, // optional
    pushService // optional; if you want the service to also be started/stopped based on account changes.
    onTabsReceiver = { from, tabs -> /* Do cool things here! */ }
  )
  ```

* **feature-media**
  * `MediaFeature` is no longer showing a notification for playing media with a very short duration.
  * Lowered priority of media notification channel to avoid the media notification making any sounds itself.

# 7.0.0

* [Commits](https://github.com/mozilla-mobile/android-components/compare/v6.0.2...v7.0.0)
* [Milestone](https://github.com/mozilla-mobile/android-components/milestone/66?closed=1)
* [Dependencies](https://github.com/mozilla-mobile/android-components/blob/v7.0.0/buildSrc/src/main/java/Dependencies.kt)
* [Gecko](https://github.com/mozilla-mobile/android-components/blob/v7.0.0/buildSrc/src/main/java/Gecko.kt)
* [Configuration](https://github.com/mozilla-mobile/android-components/blob/v7.0.0/buildSrc/src/main/java/Config.kt)

* **browser-menu**
  * ⚠️ **This is a breaking change**: `BrowserMenuHighlightableItem` now has a ripple effect and includes an example of how to pass in a drawable properly to also include a ripple when highlighted

* **feature-accounts**
    * ⚠️ **This is a breaking change**:
    * The `FirefoxAccountsAuthFeature` no longer needs an `TabsUseCases`, instead is taking a lambda to
      allow applications to decide which action should be taken. This fixes [#2438](https://github.com/mozilla-mobile/android-components/issues/2438) and [#3272](https://github.com/mozilla-mobile/android-components/issues/3272).

    ```kotlin
     val feature = FirefoxAccountsAuthFeature(
         accountManager,
         redirectUrl
     ) { context, authUrl ->
        // passed-in context allows easily opening new activities for handling urls.
        tabsUseCases.addTab(authUrl)
     }

     // ... elsewhere, in the UI code, handling click on button "Sign In":
     components.feature.beginAuthentication(activityContext)
    ```

* **browser-engine-gecko-nightly**
  * Now supports window requests. A new tab will be opened for `target="_blank"` links and `window.open` calls.

* **browser-icons**
  * Handles low-memory scenarios by reducing memory footprint.

* **feature-app-links**
  * Fixed [#3944](https://github.com/mozilla-mobile/android-components/issues/3944) causing third-party apps being opened when links with a `javascript` scheme are clicked.

* **feature-session**
  * ⚠️ **This is a breaking change**:
  * The `WindowFeature` no longer needs an engine. It can now be created using just:
  ```kotlin
     val windowFeature = WindowFeature(components.sessionManager)
  ```

* **feature-pwa**
  * Added full support for pinning websites to the home screen.
  * Added full support for Progressive Web Apps, which can be pinned and open in their own window.

* **service-glean**
  * Fixed a bug in`TimeSpanMetricType` that prevented multiple consecutive `start()`/`stop()` calls. This resulted in the `glean.baseline.duration` being missing from most [`baseline`](https://mozilla.github.io/glean/book/user/pings/baseline.html) pings.

* **service-firefox-accounts**
  * ⚠️ **This is a breaking change**: `AccountObserver.onAuthenticated` now helps observers distinguish when an account is a new authenticated account one with a second `newAccount` boolean parameter.

* **concept-sync**, **service-firefox-accounts**:
  * ⚠️ **This is a breaking change**: Added `OAuthAccount@disconnectAsync`, which replaced `DeviceConstellation@destroyCurrentDeviceAsync`.

* **lib-crash**
  * ⚠️ **Known issue**: Sending a crash using the `MozillaSocorroService` with GeckoView 69.0 or 68.0, will lead to a `NoSuchMethodError` when using this particular version of android components. See [#4052](https://github.com/mozilla-mobile/android-components/issues/4052).

# 6.0.2

* [Commits](https://github.com/mozilla-mobile/android-components/compare/v6.0.1...v6.0.2)
* [Dependencies](https://github.com/mozilla-mobile/android-components/blob/v6.0.2/buildSrc/src/main/java/Dependencies.kt)
* [Gecko](https://github.com/mozilla-mobile/android-components/blob/v6.0.2/buildSrc/src/main/java/Gecko.kt)
* [Configuration](https://github.com/mozilla-mobile/android-components/blob/v6.0.2/buildSrc/src/main/java/Config.kt)

* **service-glean**
  * Fixed a bug in`TimeSpanMetricType` that prevented multiple consecutive `start()`/`stop()` calls. This resulted in the `glean.baseline.duration` being missing from most [`baseline`](https://mozilla.github.io/glean/book/user/pings/baseline.html) pings.

# 6.0.1

* [Commits](https://github.com/mozilla-mobile/android-components/compare/v6.0.0...v6.0.1)
* [Dependencies](https://github.com/mozilla-mobile/android-components/blob/v6.0.1/buildSrc/src/main/java/Dependencies.kt)
* [Gecko](https://github.com/mozilla-mobile/android-components/blob/v6.0.1/buildSrc/src/main/java/Gecko.kt)
* [Configuration](https://github.com/mozilla-mobile/android-components/blob/v6.0.1/buildSrc/src/main/java/Config.kt)

* **feature-app-links**
  * Fixed [#3944](https://github.com/mozilla-mobile/android-components/issues/3944) causing third-party apps being opened when links with a `javascript` scheme are clicked.

* Imported latest state of translations.

# 6.0.0

* [Commits](https://github.com/mozilla-mobile/android-components/compare/v5.0.0...v6.0.0)
* [Milestone](https://github.com/mozilla-mobile/android-components/milestone/65?closed=1)
* [Dependencies](https://github.com/mozilla-mobile/android-components/blob/v6.0.0/buildSrc/src/main/java/Dependencies.kt)
* [Gecko](https://github.com/mozilla-mobile/android-components/blob/v6.0.0/buildSrc/src/main/java/Gecko.kt)
* [Configuration](https://github.com/mozilla-mobile/android-components/blob/v6.0.0/buildSrc/src/main/java/Config.kt)

* **support-utils**
  * Fixed [#3871](https://github.com/mozilla-mobile/android-components/issues/3871) autocomplete incorrectly fills urls that contains a port number.

* **feature-readerview**
  * Fixed [#3864](https://github.com/mozilla-mobile/android-components/issues/3864) now minus and plus buttons have the same size on reader view.

* **browser-engine-gecko-nightly**
  * The component now handles situations where the Android system kills the content process (without killing the main app process) in order to reclaim resources. In those situations the component will automatically recover and restore the last known state of those sessions.
  * Now supports window requests. A new tab will be opened for `target="_blank"` links and `window.open` calls.

* **service-location**
  * 🆕 A new component for accessing Mozilla's and other location services.

* **feature-prompts**
  * Improved month picker UI, now we have the same widget as Fennec.

* **support-ktx**
  * Deprecated `ViewGroup.forEach` in favour of Android Core KTX.
  * Deprecated `Map.toBundle()` in favour of Android Core KTX `bundleOf`.

* **lib-state**
  * Migrated `Store.broadcastChannel()` to `Store.channel()`returning a `ReceiveChannel` that can be read by only one receiver. Broadcast channels have a more complicated lifetime that is not needed in most use cases. For multiple receivers multiple channels can be created from the `Store` or Kotlin's `ReceiveChannel.broadcast()` extension method can be used.

* **support-android-test**
  * Added `LeakDetectionRule` to install LeakCanary when running instrumented tests. If a leak is found the test will fail and the test report will contain the leak trace.

* **lib-push-amazon**
  * 🆕 Added a new component for Amazon Device Messaging push support.

* **browser-icons**
  * Changed the maximum size for decoded icons. Icons are now scaled to the target size to save memory.

* **service-firefox-account**
 * Added `isSyncActive(): Boolean` method to `FxaAccountManager`

* **feature-customtabs**
  * `CustomTabsToolbarFeature` now optionally takes `Window` as a parameter. It will update the status bar color to match the toolbar color.
  * Custom tabs can now style the navigation bar using `CustomTabsConfig.navigationBarColor`.

* **feature-sendtab**
  * 🆕 New component for send tab use cases.

  ```kotlin
    val sendTabUseCases = SendTabUseCases(accountManager)

    // Send to a particular device
    sendTabUseCases.sendToDeviceAsync("1234", TabData("Mozilla", "https://mozilla.org"))

    // Send to all devices
    sendTabUseCases.sendToAllAsync(TabData("Mozilla", "https://mozilla.org"))

    // Send multiple tabs to devices works too..
    sendTabUseCases.sendToDeviceAsync("1234", listof(tab1, tab2))
    sendTabUseCases.sendToAllAsync(listof(tab1, tab2))
  ```

* **support-ktx**
  * Added `Collection.crossProduct` to retrieve the cartesian product of two `Collections`.

* **service-glean**
  * ⚠️ **This is a breaking change**: `Glean.enableTestingMode` is now `internal`. Tests can use the `GleanTestRule` to enable testing mode. [Updated docs available here](https://mozilla.github.io/glean/book/user/testing-metrics.html).

* **feature-push**
  * Added default arguments when registering for subscriptions/messages.

# 5.0.0

* [Commits](https://github.com/mozilla-mobile/android-components/compare/v4.0.0...v5.0.0)
* [Milestone](https://github.com/mozilla-mobile/android-components/milestone/64?closed=1)
* [Dependencies](https://github.com/mozilla-mobile/android-components/blob/v5.0.0/buildSrc/src/main/java/Dependencies.kt)
* [Gecko](https://github.com/mozilla-mobile/android-components/blob/v5.0.0/buildSrc/src/main/java/Gecko.kt)
* [Configuration](https://github.com/mozilla-mobile/android-components/blob/v5.0.0/buildSrc/src/main/java/Config.kt)

* **All components**
  * Increased `compileSdkVersion` to 29 (Android Q)

* **feature-tab**
  * ⚠️ **This is a breaking change**: Now `TabsUseCases.SelectTabUseCase` is an interface, if you want to rely on its previous behavior you could keep using `TabsUseCases.selectTab` or use `TabsUseCases.DefaultSelectTabUseCase`.

* **feature-awesomebar**
  * `SessionSuggestionProvider` now have a new parameter `excludeSelectedSession`, to ignore the selected session on the suggestions.

* **concept-engine** and **browser-session**
  * ⚠️ **This is a breaking change**: Function signature changed from `Session.Observer.onTrackerBlocked(session: Session, blocked: String, all: List<String>) = Unit` to `Session.Observer.onTrackerBlocked(session: Session, tracker: Tracker, all: List<Tracker>) = Unit`
  * ⚠️ **This is a breaking change**: Function signature changed from `EngineSession.Observer.onTrackerBlocked(url: String) = Unit` to `EngineSession.Observer.onTrackerBlocked(tracker: Tracker) = Unit`
  * Added: To provide more details about a blocked content, we introduced a new class called `Tracker` this contains information like the `url` and `categories` of the `Tracker`. Among the categories we have `Ad`, `Analytic`, `Social`,`Cryptomining`, `Fingerprinting` and `Content`.

* **browser-icons**
  * Added `BrowserIcons.loadIntoView` to automatically load an icon into an `ImageView`.

* **browser-session**
  * Added `IntentProcessor` interface to represent a class that processes intents to create sessions.
  * Deprecated `CustomTabConfig.isCustomTabIntent` and `CustomTabConfig.createFromIntent`. Use `isCustomTabIntent` and `createFromCustomTabIntent` in feature-customtabs instead.

* **feature-customtabs**
  * Added `CustomTabIntentProcessor` to create custom tab sessions from intents.
  * Added `isCustomTabIntent` to check if an intent is for creating custom tabs.
  * Added `createCustomTabConfigFromIntent` to create a `CustomTabConfig` from a custom tab intent.

* **feature-downloads**
  * `FetchDownloadManager` now determines the filename during the download, resulting in more accurate filenames.

* **feature-intent**
  * Deprecated `IntentProcessor` class and moved some of its code to the new `TabIntentProcessor`.

* **feature-push**
  * Updated the default autopush service endpoint to `updates.push.services.mozilla.com`.

* **service-glean**
  * Hyphens `-` are now allowed in labels for metrics.  See [1566764](https://bugzilla.mozilla.org/show_bug.cgi?id=1566764).
  * ⚠️ **This is a breaking change**: Timespan values are returned in their configured time unit in the testing API.

* **lib-state**
  * Added ability to pause/resume observing a `Store` via `pause()` and `resume()` methods on the subscription
  * When using `observeManually` the returned `Subscription` is in paused state by default.
  * When binding a subscription to a `LifecycleOwner` then this subscription will automatically paused and resumed based on whether the lifecycle is in STARTED state.
  * When binding a subscription to a `View` then this subscription will be paused until the `View` gets attached.
  * Added `Store.broadcastChannel()` to observe state from a coroutine sequentially ordered.
  * Added helpers to process states coming from a `Store` sequentially via `Fragment.consumeFrom(Store)` and `View.consumeFrom(Store)`.

* **support-ktx**
  * ⚠️ **This is a breaking behavior change**: `JSONArray.mapNotNull` is now an inline function, changing the behavior of the `return` keyword within its lambda.
  * Added `View.toScope()` to create a `CoroutineScope` that is active as long as the `View` is attached. Once the `View` gets detached the `CoroutineScope` gets cancelled automatically.  By default coroutines dispatched on the created [CoroutineScope] run on the main dispatcher

* **concept-push**, **lib-push-firebase**, **feature-push**
  * Added `deleteToken` to the PushService interface.
  * Added the implementation for it to Firebase Push implementation.
  * Added `forceRegistrationRenewal` to the AutopushFeature for situations where our current registration token may be invalid for us to use.

* **service-firefox-accounts**
  * Added `AccountMigration`, which may be used to query trusted FxA Auth providers and automatically sign-in into available accounts.

# 4.0.1

* [Commits](https://github.com/mozilla-mobile/android-components/compare/v4.0.0...v4.0.1)
* [Dependencies](https://github.com/mozilla-mobile/android-components/blob/v4.0.1/buildSrc/src/main/java/Dependencies.kt)
* [Gecko](https://github.com/mozilla-mobile/android-components/blob/v4.0.1/buildSrc/src/main/java/Gecko.kt)
* [Configuration](https://github.com/mozilla-mobile/android-components/blob/v4.0.1/buildSrc/src/main/java/Config.kt)

* **service-glean**
  * Hyphens `-` are now allowed in labels for metrics.  See [1566764](https://bugzilla.mozilla.org/show_bug.cgi?id=1566764).

* Imported latest state of translations.

* **support-rusthttp**
  * ⚠️ **This is a breaking change**: The application-services (FxA, sync, push) code now will send HTTP requests through a kotlin-provided HTTP stack in all configurations, however it requires configuration at startup. This may be done via the neq `support-rusthttp` component as follows:

  ```kotlin
  import mozilla.components.support.rusthttp.RustHttpConfig
  // Note: other implementions of `Client` from concept-fetch are fine as well.
  import mozilla.components.lib.fetch.httpurlconnection.HttpURLConnectionClient
  // some point before calling rust code that makes HTTP requests.
  RustHttpConfig.setClient(lazy { HttpURLConnectionClient() })
  ```

  * Note that code which uses a custom megazord **must** call this after initializing the megazord.


# 4.0.0

* [Commits](https://github.com/mozilla-mobile/android-components/compare/v3.0.0...v4.0.0)
* [Milestone](https://github.com/mozilla-mobile/android-components/milestone/63?closed=1)
* [Dependencies](https://github.com/mozilla-mobile/android-components/blob/v4.0.0/buildSrc/src/main/java/Dependencies.kt)
* [Gecko](https://github.com/mozilla-mobile/android-components/blob/v4.0.0/buildSrc/src/main/java/Gecko.kt)
* [Configuration](https://github.com/mozilla-mobile/android-components/blob/v4.0.0/buildSrc/src/main/java/Config.kt)

* **browser-engine-gecko**, **browser-engine-gecko-beta**, **browser-engine-gecko-nightly**
  * **Merge day!**
    * `browser-engine-gecko-release`: GeckoView 68.0
    * `browser-engine-gecko-beta`: GeckoView 69.0
    * `browser-engine-gecko-nightly`: GeckoView 70.0

* **browser-engine-gecko-beta**
  * Like with the nightly flavor previously (0.55.0) this component now has a hard dependency on the new [universal GeckoView build](https://bugzilla.mozilla.org/show_bug.cgi?id=1508976) that is no longer architecture specific (ARM, x86, ..). With that apps no longer need to specify the GeckoView dependency themselves and synchronize the used version with Android Components. Additionally apps can now make use of [APK splits](https://developer.android.com/studio/build/configure-apk-splits) or [Android App Bundles (AAB)](https://developer.android.com/guide/app-bundle).

* **feature-media**
  * Added `MediaNotificationFeature` - a feature implementation to show an ongoing notification (keeping the app process alive) while web content is playing media.

* **feature-downloads**
  * Added custom notification icon for `FetchDownloadManager`.

* **feature-app-links**
  * Added whitelist for schemes of URLs to open with an external app. This defaults to `mailto`, `market`, `sms` and `tel`.

* **feature-accounts**
  * ⚠️ **This is a breaking change**: Public API for interacting with `FxaAccountManager` and sync changes
  * `FxaAccountManager` now has a new, simplified public API.
  * `BackgroundSyncManager` is longer exists; sync functionality exposed directly via `FxaAccountManager`.
  * See component's [README](https://github.com/mozilla-mobile/android-components/blob/main/components/service/firefox-accounts/README.md) for detailed description of the new API.
  * As part of these changes, token caching issue has been fixed. See [#3579](https://github.com/mozilla-mobile/android-components/pull/3579) for details.

* **concept-engine**, **browser-engine-gecko(-beta/nightly)**.
  * Added `TrackingProtectionPolicy.CookiePolicy` to indicate how cookies should behave for a given `TrackingProtectionPolicy`.
  * Now `TrackingProtectionPolicy.select` allows you to specify a `TrackingProtectionPolicy.CookiePolicy`, if not specified, `TrackingProtectionPolicy.CookiePolicy.ACCEPT_NON_TRACKERS` will be used.
  * Behavior change: Now `TrackingProtectionPolicy.none()` will get assigned a `TrackingProtectionPolicy.CookiePolicy.ACCEPT_ALL`, and both `TrackingProtectionPolicy.all()` and `TrackingProtectionPolicy.recommended()` will have a `TrackingProtectionPolicy.CookiePolicy.ACCEPT_NON_TRACKERS`.

* **concept-engine**, **browser-engine-system**
  * Added `useWideViewPort` in `Settings` to support the viewport HTML meta tag or if a wide viewport should be used. (Only affects `SystemEngineSession`)

* **browser-session**
  * Added `SessionManager.add(List<Session>)` to add a list of `Session`s to the `SessionManager`.

* **feature-tab-collections**
  * ⚠️ **These are breaking changes below**:
  * `Tab.restore()` now returns a `Session` instead of a `SessionManager.Snapshot`
  * `TabCollection.restore()` and `TabCollection.restoreSubset()` now return a `List<Session>` instead of a `SessionManager.Snapshot`

* **support-ktx**
  * Added `onNextGlobalLayout` to add a `ViewTreeObserver.OnGlobalLayoutListener` that is only called once.

# 3.0.0

* [Commits](https://github.com/mozilla-mobile/android-components/compare/v2.0.0...v3.0.0)
* [Milestone](https://github.com/mozilla-mobile/android-components/milestone/62?closed=1)
* [Dependencies](https://github.com/mozilla-mobile/android-components/blob/v3.0.0/buildSrc/src/main/java/Dependencies.kt)
* [Gecko](https://github.com/mozilla-mobile/android-components/blob/v3.0.0/buildSrc/src/main/java/Gecko.kt)
* [Configuration](https://github.com/mozilla-mobile/android-components/blob/v3.0.0/buildSrc/src/main/java/Config.kt)

* **feature-prompts**
  * Improved file picker prompt by displaying the option to use the camera to capture images,
    microphone to record audio, or video camera to capture a video.
  * The color picker has been redesigned based on Firefox for Android (Fennec).

* **feature-pwa**
  * Added preliminary support for pinning websites to the home screen.

* **browser-search**
  * Loading search engines should no longer deadlock on devices with 1-2 CPUs

* **concept-engine**, **browser-engine-gecko(-beta/nightly)**, **browser-engine-system**
  * Added `EngineView.release()` to manually release an `EngineSession` that is currently being rendered by the `EngineView`. Usually an app does not need to call `release()` manually since `EngineView` takes care of releasing the `EngineSession` on specific lifecycle events. However sometimes the app wants to release an `EngineSession` to immediately render it on another `EngineView`; e.g. when transforming a Custom Tab into a regular browser tab.

* **browser-session**
  * ⚠️ **This is a breaking change**: Removed "default session" behavior from `SessionManager`. This feature was never used by any app except the sample browser.

* **feature-downloads**
  * Added `FetchDownloadManager`, an alternate download manager that uses a fetch `Client` instead of the native Android `DownloadManager`.

* **support-ktx**
  * Deprecated `String.toUri()` in favour of Android Core KTX.
  * Deprecated `View.isGone` and `View.isInvisible` in favour of Android Core KTX.
  * Added `putCompoundDrawablesRelative` and `putCompoundDrawablesRelativeWithIntrinsicBounds`, aliases of `setCompoundDrawablesRelative` that use Kotlin named and default arguments.

# 2.0.0

* [Commits](https://github.com/mozilla-mobile/android-components/compare/v1.0.0...v2.0.0)
* [Milestone](https://github.com/mozilla-mobile/android-components/milestone/61?closed=1)
* [Dependencies](https://github.com/mozilla-mobile/android-components/blob/v2.0.0/buildSrc/src/main/java/Dependencies.kt)
* [Gecko](https://github.com/mozilla-mobile/android-components/blob/v2.0.0/buildSrc/src/main/java/Gecko.kt)
* [Configuration](https://github.com/mozilla-mobile/android-components/blob/v2.0.0/buildSrc/src/main/java/Config.kt)


* **browser-toolbar**
  * Adds `focus()` which provides a hook for calling `editMode.focus()` to focus the edit mode `urlView`

* **browser-awesomebar**
  * Updated `DefaultSuggestionViewHolder` to have a style more consistent with Fenix mocks.
  * Fixed a bug with `InlineAutocompleteEditText` where the cursor would disappear if a user cleared an suggested URL.

* **lib-state**
  * A new component for maintaining application, screen or component state via a redux-style `Store`. This component provides the architectural foundation for the `browser-state` component (in development).

* **feature-downloads**
  * `onDownloadCompleted` no longer receives the download object and ID.

* **support-ktx**
  * Deprecated `Resource.pxToDp`.
  * Added `Int.dpToPx` to convert from density independent pixels to an int representing screen pixels.
  * Added `Int.dpToFloat` to convert from density independent pixels to a float representing screen pixels.

* **support-ktx**
  * Added `Context.isScreenReaderEnabled` extension to check if TalkBack service is enabled.

* **browser-icons**
  * The component now ships with the [tippy-top-sites](https://github.com/mozilla/tippy-top-sites) top 200 list for looking up icon resources.

* **concept-engine**, **browser-engine-gecko(-beta/nightly)**, **feature-session**, **feature-tabs**
  * Added to support for specifying additional flags when loading URLs. This can be done using the engine session directly, as well as via use cases:

  ```kotlin
  // Bypass cache
  sessionManager.getEngineSession().loadUrl(url, LoadUrlFlags.select(LoadUrlFlags.BYPASS_CACHE))

  // Bypass cache and proxy
  sessionUseCases.loadUrl.invoke(url, LoadUrlFlags.select(LoadUrlFlags.BYPASS_CACHE, LoadUrlFlags.BYPASS_PROXY))
  ```

# 1.0.0

* [Commits](https://github.com/mozilla-mobile/android-components/compare/v0.56.0...v1.0.0)
* [Milestone](https://github.com/mozilla-mobile/android-components/milestone/60?closed=1)
* [Dependencies](https://github.com/mozilla-mobile/android-components/blob/v1.0.0/buildSrc/src/main/java/Dependencies.kt)
* [Gecko](https://github.com/mozilla-mobile/android-components/blob/v1.0.0/buildSrc/src/main/java/Gecko.kt)
* [Configuration](https://github.com/mozilla-mobile/android-components/blob/v1.0.0/buildSrc/src/main/java/Config.kt)

* 🛑 Removed deprecated components (See [blog posting](https://mozac.org/2019/05/23/deprecation.html)):
  * feature-session-bundling
  * ui-progress
  * ui-doorhanger

* **concept-engine**, **browser-engine-gecko(-beta/nightly)**, **browser-engine-system**
  * Added `Engine.version` property (`EngineVersion`) for printing and comparing the version of the used engine.

* **browser-menu**
  * Added `endOfMenuAlwaysVisible` property/parameter to `BrowserMenuBuilder` constructor and to `BrowserMenu.show` function.
    When is set to true makes sure the bottom of the menu is always visible, this allows use cases like [#3211](https://github.com/mozilla-mobile/android-components/issues/3211).
  * Added `onDimiss` parameter to `BrowserMenu.show` function, called when the menu is dismissed.
  * Changed `BrowserMenuHighlightableItem` constructor to allow for dynamically toggling the highlight with `invalidate()`.

* **browser-toolbar**
  * Added highlight effect to the overflow menu button when a highlighted `BrowserMenuHighlightableItem` is present.

* **feature-tab-collections**
  * Tabs can now be restored without restoring the ID of the `Session` by using the `restoreSessionId` flag. An app may
    prefer to use new IDs if it expects sessions to get restored multiple times - otherwise breaking the promise of a
    unique ID.

* **browser-search**
  * Added `getProvidedDefaultSearchEngine` to `SearchEngineManager` to return the provided default search engine or the first
    search engine if the default is not set. This allows use cases like [#3344](https://github.com/mozilla-mobile/android-components/issues/3344).

* **feature-tab-collections**
  * Behavior change: `TabCollection` instances returned by `TabCollectionStorage` are now ordered by the last time they have been updated (instead of the time they have been created).

* **lib-crash**
  * [Restrictions to background activity starts](https://developer.android.com/preview/privacy/background-activity-starts) in Android Q+ make it impossible to launch the crash reporter prompt after certain crashes. In those situations the library will show a "crash notification" instead. Clicking on the notification will launch the crash reporter prompt allowing the user to submit a crash report.

----

For older versions see the [changelog archive]({{ site.baseurl }}/changelog/archive).<|MERGE_RESOLUTION|>--- conflicted
+++ resolved
@@ -37,15 +37,13 @@
         Use `listOf` instead of `longArrayOf` or call `.toList`
       * `TimingDistributionMetricType.start` now always returns a valid `TimerId`, `TimingDistributionMetricType.stopAndAccumulate` always requires a `TimerId`.
 
-<<<<<<< HEAD
+* **support-rusterrors**
+  * 🆕 New component to report Rust errors
+
 * **lib-auth**
   *  Added new `lib-auth` component for various forms of authentication.
   *  Adds a new `BiometricPromptAuth` for authenticating with biometrics or PIN.
     [issue # 12289](https://github.com/mozilla-mobile/android-components/issues/12289)
-=======
-* **support-rusterrors**
-  * 🆕 New component to report Rust errors
->>>>>>> a4e9c35b
 
 # 102.0.0
 * [Commits](https://github.com/mozilla-mobile/android-components/compare/v101.0.0...v102.0.1)
@@ -111,6 +109,7 @@
 
 * **feature-syncedtabs**
   * ⚠️ **This is a breaking change**: When constructing a `SyncedTabsStorage`, the `tabsStorage: RemoteTabsStorage` parameter is no longer optional so must be supplied [#11799](https://github.com/mozilla-mobile/android-components/pull/11799).
+
 # 101.0.0
 * [Commits](https://github.com/mozilla-mobile/android-components/compare/v100.0.0...v101.0.0)
 * [Milestone](https://github.com/mozilla-mobile/android-components/milestone/148?closed=1)
