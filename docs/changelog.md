--- conflicted
+++ resolved
@@ -52,10 +52,6 @@
 
 * **feature-sitepermissions**
   *  Fixed [#6322](https://github.com/mozilla-mobile/android-components/issues/6322), now  `SitePermissionsStorage` allows to indicate an optional reference to `DataCleanable`.
-<<<<<<< HEAD
-=======
-
->>>>>>> 2391b8b6
 * **browser-menu**
   * Added `canPropagate` param to all `BrowserMenuHighlight`s, making it optional to be displayed in other components
   * Changed `BrowserMenuItem.getHighlight` to filter the highlights which should not propagate.
@@ -63,11 +59,6 @@
 * **feature-share**
     * Changed primary key of RecentAppEntity to activityName instead of packageName
       * ⚠️ **This is a breaking change**: all calls to app.packageName should now use app.activityName
-<<<<<<< HEAD
-* **feature-sitepermissions**
-  * Fixed issue [#6299](https://github.com/mozilla-mobile/android-components/issues/6299), from now on, any media requests like a microphone or a camera permission will require the system permissions to be granted before a dialog can be shown.
-=======
->>>>>>> 2391b8b6
 
 # 36.0.0
 
