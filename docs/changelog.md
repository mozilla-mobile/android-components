--- conflicted
+++ resolved
@@ -21,13 +21,11 @@
 * **concept-engine**
   * ⚠️ Removed `TrackingCategory`.`SHIMMED`, for user usability reasons, we are going to mark SHIMMED categories as blocked, to follow the same pattern as Firefox desktop for more information see [#8769](https://github.com/mozilla-mobile/android-components/issues/8769)
 
-<<<<<<< HEAD
-* **feature-top-sites**
-  * Added methods to rename top site entries
-=======
 * **feature-downloads**
   * 🚒 Bug fixed [issue #8585](https://github.com/mozilla-mobile/android-components/issues/8784) create download directory when it doesn't exists for more information see [mozilla-mobile/fenix#15527](https://github.com/mozilla-mobile/fenix/issues/5829).
->>>>>>> c3e61e0f
+
+* **feature-top-sites**
+  * Added methods to rename top site entries.
 
 # 63.0.0
 
